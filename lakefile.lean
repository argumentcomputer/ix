import Lake
open System Lake DSL

package ix where
  version := v!"0.1.0"

lean_lib Ix

@[default_target]
lean_exe ix where
  root := `Main
  extraDepTargets := #[`ffi, `ix_rust]
  moreLinkArgs := #[
      "-Wl,--start-group",
      FilePath.toString (".lake" / "build" / "lib" / nameToStaticLib "ffi"),
      FilePath.toString ("target" / "release" / nameToStaticLib "ix"),
      "-Wl,--end-group"
    ]

require LSpec from git
  "https://github.com/argumentcomputer/LSpec" @ "ca8e2803f89f0c12bf9743ae7abbfb2ea6b0eeec"

require Blake3 from git
  "https://github.com/argumentcomputer/Blake3.lean" @ "3eed804578f8b8a8cab122971d5b3bf04e729307"

require Cli from git
  "https://github.com/leanprover/lean4-cli" @ "efa5aa20504b88e2826032ddaa606c7965ec9467"

section Tests

lean_exe Tests.Blake3
lean_exe Tests.ByteArray

end Tests

section FFI

<<<<<<< HEAD
=======
-- /- Build the static lib for the Rust crate -/
-- extern_lib ix_rust pkg := do
--   proc { cmd := "cargo", args := #["build", "--release"], cwd := pkg.dir }
--   let name := nameToStaticLib "ix"
--   let srcPath := pkg.dir / "target" / "release" / name
--   return pure srcPath

>>>>>>> c71f9797
/- Build `ffi.o` -/
target ffi.o pkg : FilePath := do
  let oFile := pkg.buildDir / "ffi.o"
  let srcJob ← inputTextFile "ffi.c"
  let includeDir ← getLeanIncludeDir
  let weakArgs := #["-I", includeDir.toString]
  buildO oFile srcJob weakArgs #["-fPIC"] "cc" getLeanTrace


/- Build the static lib from `ffi.o` -/
target ffi pkg : FilePath := do
  let name := nameToStaticLib "ffi"
  let ffiO ← ffi.o.fetch
  buildStaticLib (pkg.nativeLibDir / name) #[ffiO]

/- Build the static lib for the Rust crate -/
target ix_rust pkg : FilePath := do
  proc { cmd := "cargo", args := #["build", "--release"], cwd := pkg.dir }
  let name := nameToStaticLib "ix"
  let srcPath := pkg.dir / "target" / "release" / name
  return pure srcPath

end FFI

section Scripts

open IO in
script install := do
  println! "Building ix"
  let out ← Process.output { cmd := "lake", args := #["build", "ix"]}
  if out.exitCode ≠ 0 then
    eprintln out.stderr; return out.exitCode

  -- Get the target directory for the ix binary
  let binDir ← match ← getEnv "HOME" with
    | some homeDir =>
      let binDir : FilePath := homeDir / ".local" / "bin"
      print s!"Target directory for the ix binary? (default={binDir}) "
      let input := (← (← getStdin).getLine).trim
      pure $ if input.isEmpty then binDir else ⟨input⟩
    | none =>
      print s!"Target directory for the ix binary? "
      let input := (← (← getStdin).getLine).trim
      if input.isEmpty then
        eprintln "Target directory can't be empty."; return 1
      pure ⟨input⟩

  -- Copy the ix binary into the target directory
  let tgtPath := binDir / "ix"
  let srcBytes ← FS.readBinFile $ ".lake" / "build" / "bin" / "ix"
  FS.writeBinFile tgtPath srcBytes

  -- Set access rights for the newly created file
  let fullAccess := { read := true, write := true, execution := true }
  let noWriteAccess := { fullAccess with write := false }
  let fileRight := { user := fullAccess, group := fullAccess, other := noWriteAccess }
  setAccessRights tgtPath fileRight
  return 0

end Scripts<|MERGE_RESOLUTION|>--- conflicted
+++ resolved
@@ -35,16 +35,6 @@
 
 section FFI
 
-<<<<<<< HEAD
-=======
--- /- Build the static lib for the Rust crate -/
--- extern_lib ix_rust pkg := do
---   proc { cmd := "cargo", args := #["build", "--release"], cwd := pkg.dir }
---   let name := nameToStaticLib "ix"
---   let srcPath := pkg.dir / "target" / "release" / name
---   return pure srcPath
-
->>>>>>> c71f9797
 /- Build `ffi.o` -/
 target ffi.o pkg : FilePath := do
   let oFile := pkg.buildDir / "ffi.o"
