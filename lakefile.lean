--- conflicted
+++ resolved
@@ -55,13 +55,6 @@
 
 /-- Build the static lib for the Rust crate -/
 extern_lib ix_rs pkg := do
-<<<<<<< HEAD
-  let ixNoPar ← IO.getEnv "IX_NO_PAR"
-  let buildArgs := #["build", "--release"]
-  let args := if ixNoPar == some "1"
-    then buildArgs
-    else buildArgs ++ #["--features", "parallel"]
-=======
   -- Default to `--features parallel`, configured via env var
   let ixNoPar ← IO.getEnv "IX_NO_PAR"
   let ixNet ← IO.getEnv "IX_NET"
@@ -71,7 +64,6 @@
   | (some "1", _) => buildArgs
   | (_, some "1") => buildArgs ++ ["--features", "parallel,net"]
   | _ => buildArgs ++ ["--features", "parallel"]
->>>>>>> 6218dcbb
   proc { cmd := "cargo", args, cwd := pkg.dir } (quiet := true)
   let libName := nameToStaticLib "ix_rs"
   inputBinFile $ pkg.dir / "target" / "release" / libName
