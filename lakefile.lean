--- conflicted
+++ resolved
@@ -36,14 +36,6 @@
 
 section FFI
 
-<<<<<<< HEAD
-/- Build the static lib for the Rust crate -/
-extern_lib ix_rs pkg := do
-  proc { cmd := "cargo", args := #["build", "--release"], cwd := pkg.dir }
-  let name := nameToStaticLib "ix_rs"
-  let srcPath := pkg.dir / "target" / "release" / name
-  return pure srcPath
-=======
 /-- Build the static lib for the Rust crate -/
 extern_lib ix_rs pkg := do
   proc { cmd := "cargo", args := #["build", "--release"], cwd := pkg.dir }
@@ -65,7 +57,6 @@
   IO.FS.writeFile libHashPath libHash
 
   return pure libPath
->>>>>>> 90ecf517
 
 end FFI
 
