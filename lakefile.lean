--- conflicted
+++ resolved
@@ -9,13 +9,13 @@
 @[default_target]
 lean_exe ix where
   root := `Main
-  extraDepTargets := #[`ffi, `ix_rust]
-  moreLinkArgs := #[
-      "-Wl,--start-group",
-      FilePath.toString (".lake" / "build" / "lib" / nameToStaticLib "ffi"),
-      FilePath.toString ("target" / "release" / nameToStaticLib "ix"),
-      "-Wl,--end-group"
-    ]
+  extraDepTargets := #[`ix_rust]
+  --moreLinkArgs := #[
+  --    "-Wl,--start-group",
+  --    FilePath.toString (".lake" / "build" / "lib" / nameToStaticLib "ffi"),
+  --    FilePath.toString ("target" / "release" / nameToStaticLib "ix"),
+  --    "-Wl,--end-group"
+  --  ]
 
 require LSpec from git
   "https://github.com/argumentcomputer/LSpec" @ "ca8e2803f89f0c12bf9743ae7abbfb2ea6b0eeec"
@@ -36,32 +36,10 @@
 
 section FFI
 
-<<<<<<< HEAD
-/- Build `ffi.o` -/
-target ffi.o pkg : FilePath := do
-  let oFile := pkg.buildDir / "ffi.o"
-  let srcJob ← inputTextFile "ffi.c"
-  let includeDir ← getLeanIncludeDir
-  let weakArgs := #["-I", includeDir.toString]
-  buildO oFile srcJob weakArgs #["-fPIC"] "cc" getLeanTrace
-
-
-/- Build the static lib from `ffi.o` -/
-target ffi pkg : FilePath := do
-  let name := nameToStaticLib "ffi"
-  let ffiO ← ffi.o.fetch
-  buildStaticLib (pkg.nativeLibDir / name) #[ffiO]
-
-/- Build the static lib for the Rust crate -/
-target ix_rust pkg : FilePath := do
-  proc { cmd := "cargo", args := #["build", "--release"], cwd := pkg.dir }
-  let name := nameToStaticLib "ix"
-=======
 /- Build the static lib for the Rust crate -/
 extern_lib ix_rs pkg := do
   proc { cmd := "cargo", args := #["build", "--release"], cwd := pkg.dir }
   let name := nameToStaticLib "ix_rs"
->>>>>>> 0539add9
   let srcPath := pkg.dir / "target" / "release" / name
   return pure srcPath
 
