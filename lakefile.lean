--- conflicted
+++ resolved
@@ -9,15 +9,6 @@
 @[default_target]
 lean_exe ix where
   root := `Main
-<<<<<<< HEAD
-  extraDepTargets := #[`ffi, `ix_rust]
-  moreLinkArgs := #[
-      "-Wl,--start-group",
-      FilePath.toString (".lake" / "build" / "lib" / nameToStaticLib "ffi"),
-      FilePath.toString ("target" / "release" / nameToStaticLib "ix"),
-      "-Wl,--end-group"
-    ]
-=======
   --extraDepTargets := #[`ix_rs]
   --moreLinkArgs := #[
   --    "-Wl,--start-group",
@@ -25,7 +16,6 @@
   --    FilePath.toString ("target" / "release" / nameToStaticLib "ix"),
   --    "-Wl,--end-group"
   --  ]
->>>>>>> b370374b
 
 require LSpec from git
   "https://github.com/argumentcomputer/LSpec" @ "ca8e2803f89f0c12bf9743ae7abbfb2ea6b0eeec"
@@ -46,34 +36,10 @@
 
 section FFI
 
-<<<<<<< HEAD
-/- Build `ffi.o` -/
-target ffi.o pkg : FilePath := do
-  let oFile := pkg.buildDir / "ffi.o"
-  let srcJob ← inputTextFile "ffi.c"
-  let includeDir ← getLeanIncludeDir
-  let weakArgs := #["-I", includeDir.toString]
-  buildO oFile srcJob weakArgs #["-fPIC"] "cc" getLeanTrace
-
-
-/- Build the static lib from `ffi.o` -/
-target ffi pkg : FilePath := do
-  let name := nameToStaticLib "ffi"
-  let ffiO ← ffi.o.fetch
-  buildStaticLib (pkg.nativeLibDir / name) #[ffiO]
-=======
 /- Build the static lib for the Rust crate -/
 extern_lib ix_rs pkg := do
   proc { cmd := "cargo", args := #["build", "--release"], cwd := pkg.dir }
   let name := nameToStaticLib "ix_rs"
-  let srcPath := pkg.dir / "target" / "release" / name
-  return pure srcPath
->>>>>>> b370374b
-
-/- Build the static lib for the Rust crate -/
-target ix_rust pkg : FilePath := do
-  proc { cmd := "cargo", args := #["build", "--release"], cwd := pkg.dir }
-  let name := nameToStaticLib "ix"
   let srcPath := pkg.dir / "target" / "release" / name
   return pure srcPath
 
