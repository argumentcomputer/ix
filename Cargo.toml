--- conflicted
+++ resolved
@@ -8,34 +8,13 @@
 
 [dependencies]
 anyhow = "1"
-<<<<<<< HEAD
-multi-stark = { git = "https://github.com/argumentcomputer/multi-stark.git", rev = "f3017f7f1ad5f3e3149b552e188e9f9e09370a97" }
-=======
 multi-stark = { git = "https://github.com/argumentcomputer/multi-stark.git", rev = "d49512f9a9dc5ebe780af52c7397235ddedcbcc1" }
->>>>>>> 6218dcbb
 rayon = "1"
 rustc-hash = "2"
 indexmap = { version = "2", features = ["rayon"] }
 tiny-keccak = { version = "2", features = ["keccak"] }
-<<<<<<< HEAD
 num-bigint = "0.4.6"
 blake3 = "1.8.2"
-
-[dev-dependencies]
-quickcheck = "1.0.3"
-rand = "0.8.5"
-quickcheck_macros = "1.0.0"
-
-# bytes = "1.10.1"
-# [target.'cfg(not(all(target_os = "macos", target_arch = "aarch64")))'.dependencies]
-# iroh = "0.34.0"
-# tokio = "1.44.1"
-# iroh-base = "0.34.0"
-# iroh-blobs = { version = "0.34.0", features = ["rpc"] }
-
-[features]
-parallel = ["multi-stark/parallel"]
-=======
 # Iroh dependencies
 bytes = { version = "1.10.1", optional = true }
 tokio = { version = "1.44.1", optional = true }
@@ -43,7 +22,11 @@
 iroh-base = { version = "0.34.0", optional = true }
 iroh-blobs = { version = "0.34.0", features = ["rpc"], optional = true }
 
+[dev-dependencies]
+quickcheck = "1.0.3"
+rand = "0.8.5"
+quickcheck_macros = "1.0.0"
+
 [features]
 parallel = ["multi-stark/parallel"]
-net = ["bytes", "tokio", "iroh", "iroh-base", "iroh-blobs"]
->>>>>>> 6218dcbb
+net = ["bytes", "tokio", "iroh", "iroh-base", "iroh-blobs"]