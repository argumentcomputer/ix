[package]
name = "ix_rs"
version = "0.1.0"
edition = "2024"

[lib]
crate-type = ["staticlib"]

[dependencies]
anyhow = "1"
indexmap = { version = "2", features = ["rayon"] }
multi-stark = { git = "https://github.com/argumentcomputer/multi-stark.git", rev = "11a2e444004609174e1ad59e366e7f621bdd427b" }
num-bigint = "0.4"
rayon = "1"
rustc-hash = "2"
tiny-keccak = { version = "2", features = ["keccak"] }
<<<<<<< HEAD
num-bigint = "0.4.6"
=======
>>>>>>> cce7f9bf
blake3 = "1.8.2"
# Iroh dependencies
bytes = { version = "1.10.1", optional = true }
tokio = { version = "1.44.1", optional = true }
iroh = { version = "0.91", optional = true }
iroh-base = { version = "0.91", optional = true }
n0-snafu = { version = "0.2.1", optional = true }
n0-watcher = { version = "0.3", optional = true }
rand = { version = "0.8", optional = true }
tracing = { version = "0.1", optional = true }
tracing-subscriber = { version = "0.3", features = ["env-filter"], optional = true }
bincode = { version = "2.0.1", optional = true }
serde = { version = "1.0.219", features = ["derive"], optional = true }


[dev-dependencies]
quickcheck = "1.0.3"
rand = "0.8.5"
quickcheck_macros = "1.0.0"

[features]
default = []
parallel = ["multi-stark/parallel"]
net = ["bytes", "tokio", "iroh", "iroh-base", "n0-snafu", "n0-watcher", "rand", "tracing", "tracing-subscriber", "bincode", "serde" ]<|MERGE_RESOLUTION|>--- conflicted
+++ resolved
@@ -10,14 +10,10 @@
 anyhow = "1"
 indexmap = { version = "2", features = ["rayon"] }
 multi-stark = { git = "https://github.com/argumentcomputer/multi-stark.git", rev = "11a2e444004609174e1ad59e366e7f621bdd427b" }
-num-bigint = "0.4"
 rayon = "1"
 rustc-hash = "2"
 tiny-keccak = { version = "2", features = ["keccak"] }
-<<<<<<< HEAD
 num-bigint = "0.4.6"
-=======
->>>>>>> cce7f9bf
 blake3 = "1.8.2"
 # Iroh dependencies
 bytes = { version = "1.10.1", optional = true }
