--- conflicted
+++ resolved
@@ -50,13 +50,6 @@
     return except;
 }
 
-<<<<<<< HEAD
- extern lean_obj_res c_rs_iroh_recv(b_lean_obj_arg ticket, size_t buffer_capacity) {
-     char const *ticket_str = lean_string_cstr(ticket);
-     // Buffer is allocated optimistically, but if the download fails it must be freed explicitly
-     lean_object *buffer = lean_alloc_sarray(1, 0, buffer_capacity);
-     c_result *result = rs_iroh_recv(ticket_str, buffer, buffer_capacity);
-=======
 typedef struct {
     char *message;
     char *hash;
@@ -69,7 +62,6 @@
     char const *hash_str = lean_string_cstr(hash);
 
     c_result *result = rs_iroh_get(node_id_str, addrs, relay_url_str, hash_str);
->>>>>>> cce7f9bf
 
     lean_object *except;
     if (result->is_ok) {
