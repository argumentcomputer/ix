--- conflicted
+++ resolved
@@ -1,21 +1,3 @@
-<<<<<<< HEAD
-// #include "lean/lean.h"
-// #include "rust.h"
-
-// extern lean_obj_res c_rs_iroh_send(b_lean_obj_arg bytes) {
-//     c_result *result = rs_iroh_send(bytes);
-//     lean_object *io_result;
-//     if (result->is_ok) {
-//         io_result = lean_io_result_mk_ok(lean_box(0));
-//     }
-//     else {
-//         io_result = lean_mk_io_user_error(lean_mk_string(result->data));
-//     }
-//     rs__c_result_unit_string_free(result);
-
-//     return io_result;
-// }
-=======
 #include "lean/lean.h"
 #include "rust.h"
 
@@ -34,28 +16,13 @@
 
     return except;
 }
->>>>>>> 6218dcbb
 
-// extern lean_obj_res c_rs_iroh_recv(b_lean_obj_arg ticket, size_t buffer_capacity) {
-//     char const *ticket_str = lean_string_cstr(ticket);
-//     // Buffer is allocated optimistically, but if the download fails it must be freed explicitly
-//     lean_object *buffer = lean_alloc_sarray(1, 0, buffer_capacity);
-//     c_result *result = rs_iroh_recv(ticket_str, buffer, buffer_capacity);
+ extern lean_obj_res c_rs_iroh_recv(b_lean_obj_arg ticket, size_t buffer_capacity) {
+     char const *ticket_str = lean_string_cstr(ticket);
+     // Buffer is allocated optimistically, but if the download fails it must be freed explicitly
+     lean_object *buffer = lean_alloc_sarray(1, 0, buffer_capacity);
+     c_result *result = rs_iroh_recv(ticket_str, buffer, buffer_capacity);
 
-<<<<<<< HEAD
-//     lean_object *io_result;
-//     if (result->is_ok) {
-//         io_result = lean_io_result_mk_ok(buffer);
-//     }
-//     else {
-//         io_result = lean_mk_io_user_error(lean_mk_string(result->data));
-//         free(buffer);
-//     }
-//     rs__c_result_unit_string_free(result);
-
-//     return io_result;
-// }
-=======
     lean_object *except;
     if (result->is_ok) {
         except = lean_alloc_ctor(1, 1, 0);
@@ -68,5 +35,4 @@
     rs__c_result_unit_string_free(result);
 
     return except;
-}
->>>>>>> 6218dcbb
+}