import Ix.Aiur.Term
import Std.Data.HashSet

namespace Aiur

inductive CheckError
  | duplicatedDefinition : Global → CheckError
  | undefinedGlobal : Global → CheckError
  | unboundVariable : Global → CheckError
  | notAConstructor : Global → CheckError
  | notAValue : Global → CheckError
  | notAFunction : Global → CheckError
  | cannotApply : Global → CheckError
  | notADataType : Global → CheckError
  | typeMismatch : Typ → Typ → CheckError
  | illegalReturn : CheckError
<<<<<<< HEAD
  | nonNumeric : Typ → CheckError
  | notAField : Typ → CheckError
=======
>>>>>>> 6218dcbb
  | wrongNumArgs : Global → Nat → Nat → CheckError
  | notATuple : Typ → CheckError
  | notAnArray : Typ → CheckError
  | emptyArray : Data → CheckError
  | indexOoB : Nat → CheckError
  | negativeRange : Nat → Nat → CheckError
  | rangeOoB : Nat → Nat → CheckError
  | incompatiblePattern : Pattern → Typ → CheckError
  | differentBindings : List (Local × Typ) → List (Local × Typ) → CheckError
  | emptyMatch
  | branchMismatch : Typ → Typ → CheckError
  | notAPointer : Typ → CheckError
  | duplicatedBind : Pattern → CheckError
  deriving Repr

instance : ToString CheckError where
  toString e := repr e |>.pretty

/--
Constructs a map of declarations from a toplevel, ensuring that there are no duplicate names
for functions and datatypes.
-/
def Toplevel.mkDecls (toplevel : Toplevel) : Except CheckError Decls := do
  let map ← toplevel.functions.foldlM (init := default)
    fun acc function => addDecl acc Function.name .function function
  toplevel.dataTypes.foldlM (init := map) addDataType
where
  ensureUnique name (map : IndexMap Global _) := do
    if map.containsKey name then throw $ .duplicatedDefinition name
  addDecl {α : Type} map (nameFn : α → Global) (wrapper : α → Declaration) (inner : α) := do
    ensureUnique (nameFn inner) map
    pure $ map.insert (nameFn inner) (wrapper inner)
  addDataType map dataType := do
    let dataTypeName := dataType.name
    ensureUnique dataTypeName map
    let map' := map.insert dataTypeName (.dataType dataType)
    dataType.constructors.foldlM (init := map') fun acc (constructor : Constructor) =>
      addDecl acc (dataTypeName.pushNamespace ∘ Constructor.nameHead) (.constructor dataType) constructor

structure CheckContext where
  decls : Decls
  varTypes : Std.HashMap Local Typ
  returnType : Typ

abbrev CheckM := ReaderT CheckContext (Except CheckError)

/-- Retrieves the type of a global reference. -/
def refLookup (global : Global) : CheckM Typ := do
  let ctx ← read
  match ctx.decls.getByKey global with
  | some (.function function) =>
    pure $ .function (function.inputs.map Prod.snd) function.output
  | some (.constructor dataType constructor) =>
    let args := constructor.argTypes
    unless args.isEmpty do (throw $ .wrongNumArgs global args.length 0)
    pure $ .dataType $ dataType.name
  | some _ => throw $ .notAValue global
  | none => throw $ .unboundVariable global

/-- Extend context with locally bound variables. -/
def bindIdents (bindings : List (Local × Typ)) (ctx : CheckContext) : CheckContext :=
  { ctx with varTypes := ctx.varTypes.insertMany bindings }

mutual
partial def inferTerm : Term → CheckM TypedTerm
  | .var x => do
    -- Retrieves and returns the variable type from the context.
    let ctx ← read
    match ctx.varTypes[x]? with
    | some t => pure $ .mk (.evaluates t) (.var x)
    | none =>
      let Local.str localName := x | unreachable!
      let typ := .evaluates (← refLookup (Global.init localName))
      pure $ .mk typ (.var x)
  | .ref x => do
    let typ := .evaluates (← refLookup x)
    pure $ .mk typ (.ref x)
  | .ret term => do
    -- Ensures that the type of the returned term matches the expected return type.
    -- The term is not allowed to have a (nested) return.
    -- Returning the type of the term is not necessary because it's already in the context.
    let ctx ← read
    let inner ← checkNoEscape term ctx.returnType
    pure $ .mk .escapes inner
  | .data data => do
    let (typ, inner) ← inferData data
    pure $ .mk (.evaluates typ) inner
  | .let pat expr body => do
    -- Returns the type of the body, inferred in the context extended with the bound variable type.
    -- The bound variable is ensured not to escape.
    let (exprTyp, exprInner) ← inferNoEscape expr
    let expr' := .mk (.evaluates exprTyp) exprInner
    let bindings ← checkPattern pat exprTyp
    let body' ← withReader (bindIdents bindings) (inferTerm body)
    pure $ .mk body'.typ (.let pat expr' body')
  | .match term branches => inferMatch term branches
  | .app func@(⟨.str .anonymous unqualifiedFunc⟩) args => do
    -- Ensures the function exists in the context and that the arguments, which aren't allowed to
    -- escape, match the function's input types. Returns the function's output type.
    let ctx ← read
    match ctx.varTypes[Local.str unqualifiedFunc]? with
    | some (.function inputs output) => do
      let args ← checkArgsAndInputs func args inputs
      pure $ .mk (.evaluates output) (.app func args)
    | some _ => throw $ .notAFunction func
    | none => match ctx.decls.getByKey func with
      | some (.function function) => do
        let args ← checkArgsAndInputs func args (function.inputs.map Prod.snd)
        pure $ .mk (.evaluates function.output) (.app func args)
      | some (.constructor dataType constr) => do
        let args ← checkArgsAndInputs func args constr.argTypes
        pure $ .mk (.evaluates (.dataType dataType.name)) (.app func args)
      | _ => throw $ .cannotApply func
  | .app func args => do
    -- Only checks global map if it is not unqualified
    let ctx ← read
    match ctx.decls.getByKey func with
    | some (.function function) =>
      let args ← checkArgsAndInputs func args (function.inputs.map Prod.snd)
      pure $ .mk (.evaluates function.output) (.app func args)
    | some (.constructor dataType constr) =>
      let args ← checkArgsAndInputs func args constr.argTypes
      pure $ .mk (.evaluates (.dataType dataType.name)) (.app func args)
    | _ => throw $ .cannotApply func
  | .add a b => do
    let (ctxTyp, a, b) ← checkArith a b
    pure $ .mk ctxTyp (.add a b)
  | .sub a b => do
    let (ctxTyp, a, b) ← checkArith a b
    pure $ .mk ctxTyp (.sub a b)
  | .mul a b => do
    let (ctxTyp, a, b) ← checkArith a b
    pure $ .mk ctxTyp (.mul a b)
<<<<<<< HEAD
  | .get tup i => do
=======
  | .proj tup i => do
>>>>>>> 6218dcbb
    let (typs, tupInner) ← inferTuple tup
    if h : i < typs.size then
      let typ := typs[i]
      let tup := .mk (.evaluates (.tuple typs)) tupInner
      pure $ .mk (.evaluates typ) (.proj tup i)
    else
      throw $ .indexOoB i
  | .get arr i => do
    let (typ, n, inner) ← inferArray arr
    if i ≥ n then
      throw $ .indexOoB i
    else
      let arr := .mk (.evaluates (.array typ n)) inner
      pure $ .mk (.evaluates typ) (.get arr i)
  | .slice arr i j => if j < i then throw $ .negativeRange i j else do
    let (typ, n, inner) ← inferArray arr
    if j ≤ n then
      let arr := .mk (.evaluates (.array typ n)) inner
      pure $ .mk (.evaluates (.array typ (j - i))) (.slice arr i j)
    else
      throw $ .rangeOoB i j
  | .store term => do
    -- Infers the type of the term and returns it, wrapped by a pointer type.
    -- The term is not allowed to early return.
    let (typ, inner) ← inferNoEscape term
    let store := .store (.mk (.evaluates typ) inner)
    pure $ .mk (.evaluates (.pointer typ)) store
  | .load term => do
    -- Ensures that the the type of the term is a pointer type and returns the unwrapped type.
    -- The term is not allowed to early return.
    let (typ, inner) ← inferNoEscape term
    match typ with
    | .pointer innerTyp =>
      let load := .load (.mk (.evaluates typ) inner)
      pure $ .mk (.evaluates innerTyp) load
    | _ => throw $ .notAPointer typ
  | .ptrVal term => do
    -- Infers the type of the term, which must be a pointer, but returns `.u64`, as in a cast.
    -- The term is not allowed to early return.
    let (typ, inner) ← inferNoEscape term
    match typ with
    | .pointer _ =>
      let asU64 := .ptrVal (.mk (.evaluates typ) inner)
      pure $ .mk (.evaluates .field) asU64
    | _ => throw $ .notAPointer typ
  | .ann typ term => do
    let inner ← checkNoEscape term typ
    pure $ .mk (.evaluates typ) inner
where
  /--
  Ensures that there are as many arguments and as expected types and that
  the types of the arguments are precisely those expected.
  -/
  checkArgsAndInputs func args inputs : CheckM (List TypedTerm) := do
    let lenArgs := args.length
    let lenInputs := inputs.length
    unless lenArgs == lenInputs do throw $ .wrongNumArgs func lenArgs lenInputs
    let pass := fun (arg, input) => do
      let inner ← checkNoEscape arg input
      pure $ .mk (.evaluates input) inner
    args.zip inputs |>.mapM pass
  checkArith a b := do
<<<<<<< HEAD
    let (typ, aInner) ← inferNoEscape a
    unless (typ == .field) do throw $ .notAField typ
    let bInner ← checkNoEscape b typ
    let ctxTyp := .evaluates typ
    let a := .mk ctxTyp aInner
    let b := .mk ctxTyp bInner
    pure (ctxTyp, a, b)
=======
    let aInner ← checkNoEscape a .field
    let bInner ← checkNoEscape b .field
    pure (.evaluates .field, fieldTerm aInner, fieldTerm bInner)
  fieldTerm := (.mk (.evaluates .field) ·)
>>>>>>> 6218dcbb

partial def checkNoEscape (term : Term) (typ : Typ) : CheckM TypedTermInner := do
  let (typ', inner) ← inferNoEscape term
  unless typ == typ' do throw $ .typeMismatch typ typ'
  pure inner

partial def inferNoEscape (term : Term) : CheckM (Typ × TypedTermInner) := do
  let typedTerm ← inferTerm term
  match typedTerm.typ with
  | .escapes => throw .illegalReturn
  | .evaluates type => pure (type, typedTerm.inner)

partial def inferData : Data → CheckM (Typ × TypedTermInner)
  | .field g => pure (.field, .data (.field g))
  | .tuple terms => do
    let typsAndInners ← terms.mapM inferNoEscape
    let typs := typsAndInners.map Prod.fst
    let terms := typsAndInners.map fun (typ, inner) => .mk (.evaluates typ) inner
    pure (.tuple typs, .data (.tuple terms))
  | arr@(.array terms) => do
    if h : terms.size > 0 then
      let (typ, firstInner) ← inferNoEscape terms[0]
      let mut typedTerms := Array.mkEmpty terms.size
        |>.push (.mk (.evaluates typ) firstInner)
      for term in terms[1:] do
        let inner ← checkNoEscape term typ
        typedTerms := typedTerms.push (.mk (.evaluates typ) inner)
      pure (.array typ terms.size, .data (.array typedTerms))
    else throw $ .emptyArray arr

/-- Infers the type of a 'match' expression and ensures its patterns and branches are valid. -/
partial def inferMatch (term : Term) (branches : List (Pattern × Term)) : CheckM TypedTerm := do
  if branches.isEmpty then throw .emptyMatch
  let (termTyp, termInner) ← inferNoEscape term
  let term := .mk (.evaluates termTyp) termInner
  let init := ([], .escapes)
  let (branches, typ) ← branches.foldrM (init := init) (checkBranch termTyp)
  pure $ .mk typ (.match term branches)
where
  checkBranch patTyp branchData acc := do
    let (pat, branch) := branchData
    let (typedBranches, currentTyp) := acc
    let bindings ← checkPattern pat patTyp
    withReader (bindIdents bindings) (match currentTyp with
      | .escapes => do
        let typedBranch ← inferTerm branch
        pure (typedBranches.cons (pat, typedBranch), typedBranch.typ)
      | .evaluates matchTyp => do
        -- Some branch didn't escape, so if this branch doesn't escape it must have the same type
        -- as the previous non-escaping branch.
        let typedBranch ← inferTerm branch
        let typedBranches := typedBranches.cons (pat, typedBranch)
        match typedBranch.typ with
        | .escapes => pure (typedBranches, currentTyp)
        | .evaluates branchTyp =>
          -- This branch doesn't escape so its type must match the type of the previous non-escaping branch.
          unless (matchTyp == branchTyp) do throw $ .branchMismatch matchTyp branchTyp
          pure (typedBranches, currentTyp))

/-- Checks that a pattern matches a given type and collects its bindings. -/
partial def checkPattern (pat : Pattern) (typ : Typ) : CheckM $ List (Local × Typ) := do
  let binds ← aux pat typ
  let locals := binds.map Prod.fst
  unless (locals == locals.eraseDups) do throw $ .duplicatedBind pat
  pure binds
where
  aux pat typ := match (pat, typ) with
    | (.var var, _) => pure [(var, typ)]
    | (.wildcard, _)
    | (.field _, .field) => pure []
    | (.tuple pats, .tuple typs) => do
      unless pats.size == typs.size do throw $ .incompatiblePattern pat typ
      pats.zip typs |>.foldlM (init := []) fun acc (pat, typ) => acc.append <$> aux pat typ
    | (.array pats, .array innerTyp n) => do
      unless pats.size == n do throw $ .incompatiblePattern pat typ
      pats.foldlM (init := []) fun acc pat => acc.append <$> aux pat innerTyp
    | (.ref funcName [], typ@(.function ..)) => do
      let ctx ← read
      let some (.function function) := ctx.decls.getByKey funcName | throw $ .incompatiblePattern pat typ
      let typ' := .function (function.inputs.map Prod.snd) function.output
      unless typ == typ' do throw $ .typeMismatch typ typ'
      pure []
    | (.ref constrRef pats, .dataType dataTypeRef) => do
      let ctx ← read
      let some (.dataType dataType) := ctx.decls.getByKey dataTypeRef | unreachable!
      let some (.constructor dataType' constr) := ctx.decls.getByKey constrRef | throw $ .notAConstructor constrRef
      unless dataType == dataType' do throw $ .incompatiblePattern pat typ
      let typs := constr.argTypes
      let lenPats := pats.length
      let lenTyps := typs.length
      unless lenPats == lenTyps do throw $ .wrongNumArgs constrRef lenPats lenTyps
      pats.zip typs |>.foldlM (init := []) fun acc (pat, typ) => acc.append <$> aux pat typ
    | (.or pat pat', _) => do
      let bind ← aux pat typ
      let bind' ← aux pat' typ
      if bind != bind' then throw $ .differentBindings bind bind' else pure bind
    | _ => throw $ .incompatiblePattern pat typ

<<<<<<< HEAD
-- partial def inferNumber (term : Term) : CheckM (Typ × TypedTermInner) := do
--   let (typ, inner) ← inferNoEscape term
--   match typ with
--   | .primitive .u1
--   | .primitive .u8
--   | .primitive .u16
--   | .primitive .u32
--   | .primitive .u64 => pure (typ, inner)
--   | _ => throw $ .nonNumeric typ
=======
partial def inferTuple (term : Term) : CheckM (Array Typ × TypedTermInner) := do
  let (typ, inner) ← inferNoEscape term
  let .tuple typs := typ | throw $ .notATuple typ
  pure (typs, inner)
>>>>>>> 6218dcbb

partial def inferArray (term : Term) : CheckM (Typ × Nat × TypedTermInner) := do
  let (typ, inner) ← inferNoEscape term
  let .array typs n := typ | throw $ .notAnArray typ
  pure (typs, n, inner)
end

def getFunctionContext (function : Function) (decls : Decls) : CheckContext :=
  {
    decls,
    varTypes := .ofList function.inputs
    returnType := function.output
  }

/--
Ensures that all declarations are wellformed by checking that every datatype reference
points to an actual datatype in the toplevel.

Note: it's assumed that all constructor declarations are properly extracted from the
original datatypes.
-/
partial def wellFormedDecls (decls : Decls) : Except CheckError Unit := do
  let mut visited := default
  for (_, decl) in decls.pairs do
    match EStateM.run (wellFormedDecl decl) visited with
    | .error e _ => throw e
    | .ok () visited' => visited := visited'
where
  wellFormedDecl : Declaration → EStateM CheckError (Std.HashSet Global) Unit
    | .dataType dataType => do
      let map ← get
      if !map.contains dataType.name then
        set $ map.insert dataType.name
        dataType.constructors.flatMap (·.argTypes) |>.forM wellFormedType
    | .function function => do
      wellFormedType function.output
      function.inputs.forM fun (_, typ) => wellFormedType typ
    -- No need to check constructors because they come from datatype declarations.
    | .constructor .. => pure ()
  wellFormedType : Typ → EStateM CheckError (Std.HashSet Global) Unit
    | .tuple typs => typs.forM wellFormedType
    | .pointer pointerTyp => wellFormedType pointerTyp
    | .dataType dataTypeRef => match decls.getByKey dataTypeRef with
      | some (.dataType _) => pure ()
      | some _ => throw $ .notADataType dataTypeRef
      | none => throw $ .undefinedGlobal dataTypeRef
    | _ => pure ()

/-- Checks a function to ensure its body's type matches its declared output type. -/
def checkFunction (function : Function) : CheckM TypedFunction := do
  let body ← inferTerm function.body
  if let .evaluates typ := body.typ then
    unless typ == function.output do throw $ .typeMismatch typ function.output
  pure ⟨function.name, function.inputs, function.output, body⟩

end Aiur<|MERGE_RESOLUTION|>--- conflicted
+++ resolved
@@ -14,11 +14,6 @@
   | notADataType : Global → CheckError
   | typeMismatch : Typ → Typ → CheckError
   | illegalReturn : CheckError
-<<<<<<< HEAD
-  | nonNumeric : Typ → CheckError
-  | notAField : Typ → CheckError
-=======
->>>>>>> 6218dcbb
   | wrongNumArgs : Global → Nat → Nat → CheckError
   | notATuple : Typ → CheckError
   | notAnArray : Typ → CheckError
@@ -152,11 +147,7 @@
   | .mul a b => do
     let (ctxTyp, a, b) ← checkArith a b
     pure $ .mk ctxTyp (.mul a b)
-<<<<<<< HEAD
-  | .get tup i => do
-=======
   | .proj tup i => do
->>>>>>> 6218dcbb
     let (typs, tupInner) ← inferTuple tup
     if h : i < typs.size then
       let typ := typs[i]
@@ -219,20 +210,10 @@
       pure $ .mk (.evaluates input) inner
     args.zip inputs |>.mapM pass
   checkArith a b := do
-<<<<<<< HEAD
-    let (typ, aInner) ← inferNoEscape a
-    unless (typ == .field) do throw $ .notAField typ
-    let bInner ← checkNoEscape b typ
-    let ctxTyp := .evaluates typ
-    let a := .mk ctxTyp aInner
-    let b := .mk ctxTyp bInner
-    pure (ctxTyp, a, b)
-=======
     let aInner ← checkNoEscape a .field
     let bInner ← checkNoEscape b .field
     pure (.evaluates .field, fieldTerm aInner, fieldTerm bInner)
   fieldTerm := (.mk (.evaluates .field) ·)
->>>>>>> 6218dcbb
 
 partial def checkNoEscape (term : Term) (typ : Typ) : CheckM TypedTermInner := do
   let (typ', inner) ← inferNoEscape term
@@ -331,22 +312,10 @@
       if bind != bind' then throw $ .differentBindings bind bind' else pure bind
     | _ => throw $ .incompatiblePattern pat typ
 
-<<<<<<< HEAD
--- partial def inferNumber (term : Term) : CheckM (Typ × TypedTermInner) := do
---   let (typ, inner) ← inferNoEscape term
---   match typ with
---   | .primitive .u1
---   | .primitive .u8
---   | .primitive .u16
---   | .primitive .u32
---   | .primitive .u64 => pure (typ, inner)
---   | _ => throw $ .nonNumeric typ
-=======
 partial def inferTuple (term : Term) : CheckM (Array Typ × TypedTermInner) := do
   let (typ, inner) ← inferNoEscape term
   let .tuple typs := typ | throw $ .notATuple typ
   pure (typs, inner)
->>>>>>> 6218dcbb
 
 partial def inferArray (term : Term) : CheckM (Typ × Nat × TypedTermInner) := do
   let (typ, inner) ← inferNoEscape term
