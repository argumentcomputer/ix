--- conflicted
+++ resolved
@@ -96,20 +96,12 @@
 syntax "match " trm " { " (pattern " => " trm ", ")+ " }" : trm
 syntax ("." noWs)? ident "(" ")"                          : trm
 syntax ("." noWs)? ident "(" trm (", " trm)* ")"          : trm
-<<<<<<< HEAD
-syntax "add" "(" trm ", " trm ")"                         : trm
-syntax "sub" "(" trm ", " trm ")"                         : trm
-syntax "mul" "(" trm ", " trm ")"                         : trm
-syntax "get" "(" trm ", " num ")"                         : trm
-syntax "slice" "(" trm ", " num ", " num ")"              : trm
-=======
 syntax:50 trm " + " trm                                   : trm
 syntax:50 trm " - " trm                                   : trm
 syntax trm " * " trm:51                                   : trm
 syntax "proj" "(" trm ", " num ")"                        : trm
 syntax trm "[" num "]"                                    : trm
 syntax trm "[" num ".." num "]"                           : trm
->>>>>>> 6218dcbb
 syntax "store" "(" trm ")"                                : trm
 syntax "load" "(" trm ")"                                 : trm
 syntax "ptr_val" "(" trm ")"                              : trm
@@ -149,18 +141,6 @@
   | `(trm| $[.]?$f:ident ($a:trm $[, $as:trm]*)) => do
     let g ← mkAppM ``Global.mk #[toExpr f.getId]
     mkAppM ``Term.app #[g, ← elabList a as elabTrm ``Term]
-<<<<<<< HEAD
-  | `(trm| add($a:trm, $b:trm)) => do
-    mkAppM ``Term.add #[← elabTrm a, ← elabTrm b]
-  | `(trm| sub($a:trm, $b:trm)) => do
-    mkAppM ``Term.sub #[← elabTrm a, ← elabTrm b]
-  | `(trm| mul($a:trm, $b:trm)) => do
-    mkAppM ``Term.mul #[← elabTrm a, ← elabTrm b]
-  | `(trm| get($a:trm, $i:num)) => do
-    mkAppM ``Term.get #[← elabTrm a, toExpr i.getNat]
-  | `(trm| slice($a:trm, $i:num, $j:num)) => do
-    mkAppM ``Term.slice #[← elabTrm a, toExpr i.getNat, toExpr j.getNat]
-=======
   | `(trm| $a:trm + $b:trm) => do
     mkAppM ``Term.add #[← elabTrm a, ← elabTrm b]
   | `(trm| $a:trm - $b:trm) => do
@@ -173,7 +153,6 @@
     mkAppM ``Term.get #[← elabTrm t, toExpr i.getNat]
   | `(trm| $t:trm[$i:num .. $j:num]) => do
     mkAppM ``Term.slice #[← elabTrm t, toExpr i.getNat, toExpr j.getNat]
->>>>>>> 6218dcbb
   | `(trm| store($a:trm)) => do
     mkAppM ``Term.store #[← elabTrm a]
   | `(trm| load($a:trm)) => do
