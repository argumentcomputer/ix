--- conflicted
+++ resolved
@@ -156,15 +156,6 @@
   | .num n .. => if n == name && p c then c :: acc else acc
   | _ => acc
 
-<<<<<<< HEAD
-def Name.parent : Name -> Name
-| .str n ..
-| .num n .. => n
-| .anonymous => .anonymous
-
-
-=======
->>>>>>> 67a1eacc
 --def ConstMap.patchUnsafeRec (cs : ConstMap) : ConstMap :=
 --  let unsafes : Batteries.RBSet Name compare := cs.fold (init := .empty)
 --    fun acc n _ => match n with
@@ -247,7 +238,6 @@
       (← msgs.toList.mapM (·.toString)).map String.trim
   else return s.commandState.env
 
-<<<<<<< HEAD
 def Expr.stripMData : Expr -> Expr
 | .mdata _ x => x.stripMData
 | .app f a => .app f.stripMData a.stripMData
@@ -270,6 +260,3 @@
 | .ctorInfo x => .ctorInfo { x with type := x.type.stripMData }
 | .recInfo x => .recInfo { x with type := x.type.stripMData, rules := x.rules.map (·.stripMData) }
 end Lean
-=======
-end Lean
->>>>>>> 67a1eacc
