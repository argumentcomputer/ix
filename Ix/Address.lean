import Lean
import Ix.ByteArray
import Ix.Common
import Blake3

deriving instance Lean.ToExpr for ByteArray

structure Address where
  hash : ByteArray
<<<<<<< HEAD
  deriving Inhabited, BEq, Hashable
=======
  deriving Inhabited, Lean.ToExpr
>>>>>>> 0d4c41ab

instance : ToString Address where
  toString adr := toString adr.hash -- TODO

def Address.ofChars (_adrChars : List Char) : Option Address :=
  some default -- TODO

def Address.ofString (adrStr: String) : Option Address :=
<<<<<<< HEAD
  Address.ofChars adrStr.data

def Address.blake3 (x: ByteArray) : Address := ⟨(Blake3.hash x).val⟩

open Lean

instance : ToExpr ByteArray where
  toExpr x   := mkApp (mkConst ``ByteArray.mk) (toExpr x.data)
  toTypeExpr := mkConst ``ByteArray

instance : ToExpr Address where
  toExpr x   := mkApp (mkConst ``Address.mk) (toExpr x.hash)
  toTypeExpr := mkConst ``Address

/-- Convert a byte (UInt8) to a two‐digit hex string. -/
def byteToHex (b : UInt8) : String :=
  let hexDigits := 
    #['0', '1', '2', '3', '4', '5', '6', '7', '8', '9', 'a', 'b', 'c', 'd', 'e', 'f']
  let hi := hexDigits.get! (UInt8.toNat (b >>> 4))
  let lo := hexDigits.get! (UInt8.toNat (b &&& 0xF))
  String.mk [hi, lo]

/-- Convert a ByteArray to a hexadecimal string. -/
def byteArrayToHex (ba : ByteArray) : String :=
  (ba.toList.map byteToHex).foldl (· ++ ·) ""

instance : Repr Address where
  reprPrec a _ := "#" ++ String.toFormat (byteArrayToHex a.hash)


instance : Ord Address where
  compare a b := compare a.hash.data.toList b.hash.data.toList
=======
  Address.ofChars adrStr.data
>>>>>>> 0d4c41ab
<|MERGE_RESOLUTION|>--- conflicted
+++ resolved
@@ -7,11 +7,7 @@
 
 structure Address where
   hash : ByteArray
-<<<<<<< HEAD
-  deriving Inhabited, BEq, Hashable
-=======
-  deriving Inhabited, Lean.ToExpr
->>>>>>> 0d4c41ab
+  deriving Inhabited, Lean.ToExpr, BEq, Hashable
 
 instance : ToString Address where
   toString adr := toString adr.hash -- TODO
@@ -20,7 +16,6 @@
   some default -- TODO
 
 def Address.ofString (adrStr: String) : Option Address :=
-<<<<<<< HEAD
   Address.ofChars adrStr.data
 
 def Address.blake3 (x: ByteArray) : Address := ⟨(Blake3.hash x).val⟩
@@ -53,6 +48,3 @@
 
 instance : Ord Address where
   compare a b := compare a.hash.data.toList b.hash.data.toList
-=======
-  Address.ofChars adrStr.data
->>>>>>> 0d4c41ab
