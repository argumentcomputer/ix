import Lean
import Ix.ByteArray
import Ix.Common
import Blake3

deriving instance Lean.ToExpr for ByteArray

structure Address where
  hash : ByteArray
  deriving Inhabited, Lean.ToExpr, BEq, Hashable

def Address.blake3 (x: ByteArray) : Address := ⟨(Blake3.hash x).val⟩

def hexOfNat : Nat -> Option Char
| 0 => .some '0'
| 1 => .some '1'
| 2 => .some '2'
| 3 => .some '3'
| 4 => .some '4'
| 5 => .some '5'
| 6 => .some '6'
| 7 => .some '7'
| 8 => .some '8'
| 9 => .some '9'
| 10 => .some 'a'
| 11 => .some 'b'
| 12 => .some 'c'
| 13 => .some 'd'
| 14 => .some 'e'
| 15 => .some 'f'
|  _ => .none

def natOfHex : Char -> Option Nat
| '0' => .some 0
| '1' => .some 1
| '2' => .some 2
| '3' => .some 3
| '4' => .some 4
| '5' => .some 5
| '6' => .some 6
| '7' => .some 7
| '8' => .some 8
| '9' => .some 9
| 'a' => .some 10
| 'b' => .some 11
| 'c' => .some 12
| 'd' => .some 13
| 'e' => .some 14
| 'f' => .some 15
| 'A' => .some 10
| 'B' => .some 11
| 'C' => .some 12
| 'D' => .some 13
| 'E' => .some 14
| 'F' => .some 15
|  _ => .none

<<<<<<< HEAD
/-- Convert a byte (UInt8) to a two‐digit big-endian hexadecimal string. -/
def hexOfByte (b : UInt8) : String :=
  let hi := hexOfNat (UInt8.toNat (b >>> 4))
  let lo := hexOfNat (UInt8.toNat (b &&& 0xF))
  String.mk [hi.get!, lo.get!]
=======
/-- Convert a byte (UInt8) to a two‐digit hex string. -/
def byteToHex (b : UInt8) : String :=
  let hexDigits :=
    #['0', '1', '2', '3', '4', '5', '6', '7', '8', '9', 'a', 'b', 'c', 'd', 'e', 'f']
  let hi := hexDigits[(UInt8.toNat (b >>> 4))]!
  let lo := hexDigits[(UInt8.toNat (b &&& 0xF))]!
  String.mk [hi, lo]
>>>>>>> 98ac91c3

/-- Convert a ByteArray to a big-endian hexadecimal string. -/
def hexOfBytes (ba : ByteArray) : String :=
  (ba.toList.map hexOfByte).foldl (· ++ ·) ""

instance : ToString Address where
  toString adr := hexOfBytes adr.hash

instance : Repr Address where
  reprPrec a _ := "#" ++ (toString a).toFormat

instance : Ord Address where
<<<<<<< HEAD
  compare a b := compare a.hash.data.toList b.hash.data.toList

def byteOfHex : Char -> Char -> Option UInt8
| hi, lo => do
  let hi <- natOfHex hi
  let lo <- natOfHex lo
  UInt8.ofNat (hi <<< 4 + lo)

def bytesOfHex (s: String) : Option ByteArray := do
  let bs <- go s.toList
  return ⟨bs.toArray⟩
  where
    go : List Char -> Option (List UInt8)
    | hi::lo::rest => do
      let b <- byteOfHex hi lo
      let bs <- go rest
      b :: bs
    | [] => return []
    | _ => .none

def Address.fromString (s: String) : Option Address := do
  let ba <- bytesOfHex s
  if ba.size == 32 then .some ⟨ba⟩ else .none

def Address.toUniqueName (addr: Address): Lean.Name :=
  .str (.str (.str .anonymous "Ix") "_#") (hexOfBytes addr.hash)

def Address.fromUniqueName (name: Lean.Name) : Option Address :=
  match name with
  | .str (.str (.str .anonymous "Ix") "_#") s => Address.fromString s
  | _ => .none


=======
  compare a b := compare a.hash.data.toList b.hash.data.toList
>>>>>>> 98ac91c3
<|MERGE_RESOLUTION|>--- conflicted
+++ resolved
@@ -55,21 +55,11 @@
 | 'F' => .some 15
 |  _ => .none
 
-<<<<<<< HEAD
 /-- Convert a byte (UInt8) to a two‐digit big-endian hexadecimal string. -/
 def hexOfByte (b : UInt8) : String :=
   let hi := hexOfNat (UInt8.toNat (b >>> 4))
   let lo := hexOfNat (UInt8.toNat (b &&& 0xF))
   String.mk [hi.get!, lo.get!]
-=======
-/-- Convert a byte (UInt8) to a two‐digit hex string. -/
-def byteToHex (b : UInt8) : String :=
-  let hexDigits :=
-    #['0', '1', '2', '3', '4', '5', '6', '7', '8', '9', 'a', 'b', 'c', 'd', 'e', 'f']
-  let hi := hexDigits[(UInt8.toNat (b >>> 4))]!
-  let lo := hexDigits[(UInt8.toNat (b &&& 0xF))]!
-  String.mk [hi, lo]
->>>>>>> 98ac91c3
 
 /-- Convert a ByteArray to a big-endian hexadecimal string. -/
 def hexOfBytes (ba : ByteArray) : String :=
@@ -82,7 +72,6 @@
   reprPrec a _ := "#" ++ (toString a).toFormat
 
 instance : Ord Address where
-<<<<<<< HEAD
   compare a b := compare a.hash.data.toList b.hash.data.toList
 
 def byteOfHex : Char -> Char -> Option UInt8
@@ -114,8 +103,3 @@
   match name with
   | .str (.str (.str .anonymous "Ix") "_#") s => Address.fromString s
   | _ => .none
-
-
-=======
-  compare a b := compare a.hash.data.toList b.hash.data.toList
->>>>>>> 98ac91c3
