namespace Ixon

-- TODO: move to `Ix`
class Serialize (α : Type) where
  put : α → ByteArray
  get : ByteArray → Except String α

abbrev PutM := StateM ByteArray Unit

structure GetState where
  index : Nat
  bytes : ByteArray

abbrev GetM A := EStateM String GetState A

def runGet (getm: GetM A) (bytes: ByteArray) : Except String A :=
  match EStateM.run getm { index := 0, bytes } with
  | .ok a _ => .ok a
  | .error e _ => .error e

def runPut (putm: PutM) : ByteArray :=
  (·.2) <$> StateT.run putm ByteArray.empty

def putUInt8 (x: UInt8) : PutM := StateT.modifyGet (fun s => ((), s.push x))

def putUInt64LE (x: UInt64) : PutM := do
  List.forM (List.range 8) fun i =>
    let b := UInt64.toUInt8 (x >>> (i.toUInt64 * 8))
    putUInt8 b
  pure ()

def putBytes (x: ByteArray) : PutM :=
  StateT.modifyGet (fun s => ((), s.append x))

def getUInt8 : GetM UInt8 := do
  let st ← get
  if st.index < st.bytes.size then
    let b := st.bytes[st.index]!
    set { st with index := st.index + 1 }
    return b
  else
    throw "EOF"

def getUInt64LE : GetM UInt64 := do
  let mut x : UInt64 := 0
  for i in List.range 8 do
    let b ← getUInt8
    x := x + (UInt8.toUInt64 b) <<< ((UInt64.ofNat i) * 8)
  pure x

def getBytes (len: Nat) : GetM ByteArray := do
  let st ← get
  if st.index + len <= st.bytes.size then
    let chunk := st.bytes.extract st.index (st.index + len)
    set { st with index := st.index + len }
    return chunk
  else throw s!"EOF: need {len} bytes at index {st.index}, but size is {st.bytes.size}"

def byteCount (x: UInt64) : UInt8 :=
  if      x < 0x0000000000000100 then 1
  else if x < 0x0000000000010000 then 2
  else if x < 0x0000000001000000 then 3
  else if x < 0x0000000100000000 then 4
  else if x < 0x0000010000000000 then 5
  else if x < 0x0001000000000000 then 6
  else if x < 0x0100000000000000 then 7
  else 8

def trimmedLE (x: UInt64) : Array UInt8 :=
  if x == 0 then Array.mkArray1 0 else List.toArray (go 8 x)
  where
    go : Nat → UInt64 → List UInt8
    | _, 0 => []
    | 0, _ => []
    | Nat.succ f, x =>
      Nat.toUInt8 (UInt64.toNat x) :: go f (UInt64.shiftRight x 8)

def natToBytesLE (x: Nat) : Array UInt8 :=
  if x == 0 then Array.mkArray1 0 else List.toArray (go x x)
  where
    go : Nat -> Nat -> List UInt8
    | _, 0 => []
    | 0, _ => []
    | Nat.succ f, x => Nat.toUInt8 x:: go f (x / 256)

def natFromBytesLE (xs: Array UInt8) : Nat :=
  xs.toList.enum.foldl (fun acc (i, b) => acc + (UInt8.toNat b) * 256 ^ i) 0

def fromTrimmedLE (xs: Array UInt8) : UInt64 := List.foldr step 0 xs.toList
  where
    step byte acc := UInt64.shiftLeft acc 8 + (UInt8.toUInt64 byte)

def putTrimmedLE (x: UInt64) : PutM := List.forM (trimmedLE x).toList putUInt8

def putList {A: Type} (put : A -> PutM) (xs: List A) : PutM := List.forM xs put

def getList {A: Type} (x: UInt64) (getm : GetM A) : GetM (List A) :=
  (List.range x.toNat).mapM (fun _ => getm)

def putBool : Bool → PutM
| .false => putUInt8 0
| .true => putUInt8 1

def getBool : GetM Bool := do
  match (← getUInt8) with
  | 0 => return .false
  | 1 => return .true
  | e => throw s!"expected Bool encoding between 0 and 1, got {e}"

def packBools (bools : List Bool) : UInt8 :=
  List.foldl (λ acc (i, b) => 
    acc ||| (if b then 1 <<< UInt8.ofNat i else 0)) 0 (bools.take 8).enum

def unpackBools (n: Nat) (b: UInt8) : List Bool :=
  ((List.range 8).map (λ i => (b &&& (1 <<< UInt8.ofNat i)) != 0)).take n

def putBools: List Bool → PutM := putUInt8 ∘ packBools
def getBools (n: Nat): GetM (List Bool) := unpackBools n <$> getUInt8


<<<<<<< HEAD
=======
def putTrimmedLE (x: UInt64) : PutM UInt64 := do
  let _ ← List.mapM putUInt8 (trimmedLE x).toList
  pure x
>>>>>>> 7c0c53b9

end Ixon<|MERGE_RESOLUTION|>--- conflicted
+++ resolved
@@ -117,12 +117,4 @@
 def putBools: List Bool → PutM := putUInt8 ∘ packBools
 def getBools (n: Nat): GetM (List Bool) := unpackBools n <$> getUInt8
 
-
-<<<<<<< HEAD
-=======
-def putTrimmedLE (x: UInt64) : PutM UInt64 := do
-  let _ ← List.mapM putUInt8 (trimmedLE x).toList
-  pure x
->>>>>>> 7c0c53b9
-
 end Ixon