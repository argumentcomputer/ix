import Std.Data.HashMap
import Ix.Ixon
import Ix.Address
import Ix.Mutual
import Ix.Common
import Ix.CondenseM
import Ix.GroundM
--import Ix.Store
import Ix.SOrder
import Ix.Cronos

namespace Ix
open Ixon hiding Substring

structure CompileEnv where
  univCtx : List Lean.Name
  mutCtx  : MutCtx
  current : Lean.Name
deriving BEq, Ord

structure ExprCtx where
  univCtx : List Lean.Name
  mutCtx : List (Lean.Name × Nat)
deriving BEq, Hashable

def ExprCtx.fromEnv : CompileEnv -> ExprCtx
| ⟨u, m, _⟩ => ⟨u, m.toList⟩

def CompileEnv.init: CompileEnv := ⟨default, default, default⟩

structure CompileState where
  maxHeartBeats: USize
  env: Lean.Environment
  prng: StdGen
  store: Map Address ByteArray
  ixonCache: Map Ixon Address
  univCache: Map ((List Lean.Name) ×  Lean.Level) MetaAddress
  constCache: Map Lean.Name MetaAddress
  exprCache: Map (ExprCtx × Lean.Expr) MetaAddress
  synCache: Map Lean.Syntax Ixon.Syntax
  nameCache: Map Lean.Name Address
  strCache: Map String Address
  comms: Map Lean.Name MetaAddress
  constCmp: Map (Lean.Name × Lean.Name) Ordering
  cstagePatch : Map Lean.Name Lean.Name
  --exprCmp: Map (CompileEnv × Lean.Expr × Lean.Expr) Ordering
  alls: Map Lean.Name (Set Lean.Name)
  axioms: Map Lean.Name MetaAddress
  blocks: Map MetaAddress Unit
  cronos: Cronos

def CompileState.init (env: Lean.Environment)
  (alls: Map Lean.Name (Set Lean.Name))
  (seed: Nat) (maxHeartBeats: USize := 200000)
  : CompileState :=
  ⟨maxHeartBeats, env, mkStdGen seed, default, default, default, default,
  default, default, default, default, default, default, default,
  alls, default, default, default⟩

inductive CompileError where
| unknownConstant : Lean.Name -> CompileError
| levelMetavariable : Lean.Level -> CompileError
| exprMetavariable : Lean.Expr -> CompileError
| exprFreeVariable : Lean.Expr -> CompileError
| invalidBVarIndex : Nat -> CompileError
| levelNotFound : Lean.Name -> Lean.Name -> List Lean.Name -> String -> CompileError
| invalidConstantKind : Lean.Name -> String -> String -> CompileError
| mutualBlockMissingProjection : Lean.Name -> CompileError
--| nonRecursorExtractedFromChildren : Lean.Name → CompileError
| cantFindMutIndex : Lean.Name -> MutCtx -> CompileError
| cantFindMutMeta : Lean.Name -> Map Address Address -> CompileError
| kernelException : Lean.Kernel.Exception → CompileError
--| cantPackLevel : Nat → CompileError
--| nonCongruentInductives : PreInd -> PreInd -> CompileError
| alphaInvarianceFailure : Lean.ConstantInfo -> MetaAddress -> Lean.ConstantInfo -> MetaAddress -> CompileError
--| dematBadMutualBlock: MutualBlock -> CompileError
--| dematBadInductiveBlock: InductiveBlock -> CompileError
| badMutualBlock: List (List MutConst) -> CompileError
| badIxonDeserialization : Address -> String -> CompileError
| unknownStoreAddress : Address -> CompileError
| condensationError : Lean.Name -> CompileError
--| emptyIndsEquivalenceClass: List (List PreInd) -> CompileError

def CompileError.pretty : CompileError -> IO String
| .unknownConstant n => pure s!"Unknown constant '{n}'"
| .levelMetavariable l => pure s!"Unfilled level metavariable on universe '{l}'"
| .exprMetavariable e => pure s!"Unfilled level metavariable on expression '{e}'"
| .exprFreeVariable e => pure s!"Free variable in expression '{e}'"
| .invalidBVarIndex idx => pure s!"Invalid index {idx} for bound variable context"
| .levelNotFound c n ns msg => pure s!"'Level {n}' not found in '{ns}', {msg} @ {c}"
| .invalidConstantKind n ex gt => pure s!"Invalid constant kind for '{n}'. Expected '{ex}' but got '{gt}'"
| .mutualBlockMissingProjection n => pure s!"Constant '{n}' wasn't content-addressed in mutual block"
| .cantFindMutIndex n mc => pure s!"Can't find index for mutual definition '{n}' in {repr mc}"
| .cantFindMutMeta n ms => pure s!"Can't find metadata for mutual definition
'{n}' in {repr ms}"
| .kernelException e => (·.pretty 80) <$> (e.toMessageData .empty).format
| .alphaInvarianceFailure x xa y ya => 
  pure s!"alpha invariance failure {repr x} hashes to {xa}, but {repr y} hashes to {ya}"
| .badMutualBlock block => pure s!"bad mutual block {repr block}"
| .badIxonDeserialization a s => pure s!"bad deserialization of ixon at {a}, error: {s}"
| .unknownStoreAddress a => pure s!"unknown store address {a}"
| .condensationError n => pure s!"condensation error {n}"

abbrev CompileM :=
  ReaderT CompileEnv <| ExceptT CompileError <| StateT CompileState IO

def CompileM.run (env: CompileEnv) (stt: CompileState) (c : CompileM α)
  : IO (Except CompileError α × CompileState)
  := StateT.run (ExceptT.run (ReaderT.run c env)) stt

def randByte (lo hi: Nat): CompileM Nat := do
  modifyGet fun s => 
  let (res, g') := randNat s.prng lo hi
  (res, {s with prng := g'})

def freshSecret : CompileM Address := do
  let mut secret: ByteArray := default
  for _ in [:32] do
    let rand <- randByte 0 255
    secret := secret.push rand.toUInt8
  return ⟨secret⟩

--def storeConst (const: Ixon): CompileM Address := do
--  liftM (Store.writeConst const).toIO

-- add binding name to local context
def CompileM.withCurrent (name: Lean.Name) : CompileM α -> CompileM α :=
  withReader $ fun c => { c with current := name }

-- add levels to local context
def CompileM.withLevels (lvls : List Lean.Name) : CompileM α -> CompileM α :=
  withReader $ fun c => { c with univCtx := lvls }

-- add mutual recursion info to local context
def CompileM.withMutCtx (mutCtx : MutCtx) : CompileM α -> CompileM α :=
  withReader $ fun c => { c with mutCtx := mutCtx }

-- reset local context
def CompileM.resetCtx (current: Lean.Name) : CompileM α -> CompileM α :=
  withReader $ fun c => { c with univCtx := [], mutCtx := {}, current }

def storeIxon (ixon: Ixon): CompileM Address := do
  --dbg_trace "storeIxon ser {(<- get).store.size} {(<- read).current}"
  match (<- get).ixonCache.find? ixon with
  | some addr => pure addr
  | none => do
    let bytes := Ixon.ser ixon
    let addr := Address.blake3 bytes
    --dbg_trace "storeIxon hash {addr} {(<- read).current}"
    modifyGet fun stt => (addr, { stt with
      store := stt.store.insert addr bytes
    })

def getIxon (addr: Address) : CompileM Ixon := do
  match (<- get).store.find? addr with
  | some bytes => match Ixon.de bytes with
    | .ok ixon => pure ixon
    | .error e => throw <| .badIxonDeserialization addr e
  | none => throw <| .unknownStoreAddress addr

def getAll (name: Lean.Name) : CompileM (Set Lean.Name) := do
  match (<- get).alls.get? name with
  | some set => pure set
  | none => throw <| .condensationError name

def storeString (str: String): CompileM Address := do
  match (<- get).strCache.find? str with
  | some addr => pure addr
  | none => do
    let bytes := str.toUTF8
    let addr := Address.blake3 bytes
    modifyGet fun stt => (addr, { stt with
      strCache := stt.strCache.insert str addr
      store := stt.store.insert addr bytes
    })

def storeNat (nat: Nat): CompileM Address := do
  let bytes := nat.toBytesLE
  let addr := Address.blake3 ⟨bytes⟩
  modifyGet fun stt => (addr, { stt with
    store := stt.store.insert addr ⟨bytes⟩
  })

def storeSerial [Serialize A] (a: A): CompileM Address := do
  let bytes := Ixon.ser a
  let addr := Address.blake3 bytes
  modifyGet fun stt => (addr, { stt with
    store := stt.store.insert addr bytes
  })

def storeMeta (meta: Metadata): CompileM Address := do
  let bytes := Ixon.ser meta
  let addr := Address.blake3 bytes
  modifyGet fun stt => (addr, { stt with
    store := stt.store.insert addr bytes
  })

def compileName (name: Lean.Name): CompileM Address := do
  match (<- get).nameCache.find? name with
  | some addr =>
    --dbg_trace "compileName cached {(<- read).current} {name}"
    pure addr
  | none => do
    --dbg_trace "compileName {(<- read).current} {name}"
    let addr <- go name
    modifyGet fun stt => (addr, { stt with
      nameCache := stt.nameCache.insert name addr
    })
  where
    go : Lean.Name -> CompileM Address
    | .anonymous => storeIxon .nanon
    | .str n s => do
      let n' <- compileName n
      let s' <- storeString s
      storeIxon (.nstr n' s')
    | .num n i => do
      let n' <- compileName n
      let i' <- storeNat i
      storeIxon (.nnum n' i')

/-- Defines an ordering for Lean universes -/
def compareLevel (xctx yctx: List Lean.Name)
  : Lean.Level -> Lean.Level -> CompileM SOrder
  | x@(.mvar ..), _ => throw $ .levelMetavariable x
  | _, y@(.mvar ..) => throw $ .levelMetavariable y
  | .zero, .zero => return ⟨true, .eq⟩
  | .zero, _ => return ⟨true, .lt⟩
  | _, .zero => return ⟨true, .gt⟩
  | .succ x, .succ y => compareLevel xctx yctx x y
  | .succ .., _ => return ⟨true, .lt⟩
  | _, .succ .. => return ⟨true, .gt⟩
  | .max xl xr, .max yl yr => SOrder.cmpM
    (compareLevel xctx yctx xl yl) (compareLevel xctx yctx xr yr)
  | .max .., _ => return ⟨true, .lt⟩
  | _, .max .. => return ⟨true, .gt⟩
  | .imax xl xr, .imax yl yr => SOrder.cmpM
      (compareLevel xctx yctx xl yl) (compareLevel xctx yctx xr yr)
  | .imax .., _ => return ⟨true, .lt⟩
  | _, .imax .. => return ⟨true, .gt⟩
  | .param x, .param y => do
    match (xctx.idxOf? x), (yctx.idxOf? y) with
    | some xi, some yi => return ⟨true, compare xi yi⟩
    | none,    _       => 
      throw $ .levelNotFound (<- read).current x xctx s!"compareLevel"
    | _,       none    => 
      throw $ .levelNotFound (<- read).current y yctx s!"compareLevel"

/-- Canonicalizes a Lean universe level --/
def compileLevel (lvl: Lean.Level): CompileM MetaAddress := do
  let ctx := (<- read).univCtx
  match (<- get).univCache.find? (ctx, lvl) with
  | some l => 
    --dbg_trace "compileLevel cached {(<- get).univCache.size} {(<- read).current}"
    pure l
  | none => do
    --dbg_trace "compileLevel {(<- get).univCache.size} {(<- read).current}"
    let (anon, meta) <- go lvl
    let anonAddr <- storeIxon anon
    let metaAddr <- storeIxon meta
    let maddr := ⟨anonAddr, metaAddr⟩
    modifyGet fun stt => (maddr, { stt with
      univCache := stt.univCache.insert (ctx, lvl) maddr
    })
  where
    go : Lean.Level -> CompileM (Ixon × Ixon)
    | .zero => pure (.uzero, .meta default)
    | .succ x => do
      let ⟨a, m⟩ <- compileLevel x
      pure (.usucc a, .meta ⟨[.link m]⟩)
    | .max x y => do
      let ⟨xa, xm⟩ <- compileLevel x
      let ⟨ya, ym⟩ <- compileLevel y
      pure (.umax xa ya, .meta ⟨[.link xm, .link ym]⟩)
    | .imax x y => do
      let ⟨xa, xm⟩ <- compileLevel x
      let ⟨ya, ym⟩ <- compileLevel y
      pure (.uimax xa ya, .meta ⟨[.link xm, .link ym]⟩)
    | .param n => do
      let lvls := (← read).univCtx
      match lvls.idxOf? n with
      | some i => pure (.uvar i, .meta ⟨[.link (<- compileName n)]⟩)
      | none   => do throw <| .levelNotFound (<- read).current n lvls s!"compileLevel"
    | l@(.mvar ..) => throw $ .levelMetavariable l

def compileSubstring : Substring -> CompileM Ixon.Substring
| ⟨str, startPos, stopPos⟩ => do
    pure ⟨<- storeString str, startPos.byteIdx, stopPos.byteIdx⟩

def compileSourceInfo : Lean.SourceInfo -> CompileM Ixon.SourceInfo
| .original l p t e => do
  let l' <- compileSubstring l
  let t' <- compileSubstring t
  pure <| .original l' p.byteIdx t' e.byteIdx
| .synthetic p e c => pure (.synthetic p.byteIdx e.byteIdx c)
| .none => pure .none

def compilePreresolved : Lean.Syntax.Preresolved -> CompileM Ixon.Preresolved
| .namespace ns => .namespace <$> compileName ns
| .decl n fs => .decl <$> compileName n <*> fs.mapM storeString

partial def compileSyntax (syn: Lean.Syntax) : CompileM Ixon.Syntax := do
  --dbg_trace "compileSyntax {(<- read).current}"
  match (<- get).synCache.find? syn with
  | some x => pure x
  | none => do
    let syn' <- go syn
    modifyGet fun stt => (syn', { stt with
      synCache := stt.synCache.insert syn syn'
    })
  where
    go : Lean.Syntax -> CompileM Ixon.Syntax
    | .missing => pure .missing
    | .node info kind args => do
      let info' <- compileSourceInfo info
      let kind' <- compileName kind
      let args' <- args.toList.mapM (compileSyntax · >>= storeSerial)
      pure <| .node info' kind' args'
    | .atom info val => do
      let info' <- compileSourceInfo info 
      let val' <- storeString val
      pure <| .atom info' val'
    | .ident info rawVal val preresolved => do
      let info' <- compileSourceInfo info
      let rawVal' <- compileSubstring rawVal
      let val' <- compileName val
      let ps' <- preresolved.mapM compilePreresolved
      pure <| .ident info' rawVal' val' ps'

def compileDataValue : Lean.DataValue -> CompileM Ixon.DataValue
| .ofString s => .ofString <$> storeString s
| .ofBool b => pure (.ofBool b)
| .ofName n => .ofName <$> compileName n
| .ofNat i => .ofNat <$> storeNat i
| .ofInt i => .ofInt <$> storeSerial i
| .ofSyntax s => .ofSyntax <$> (compileSyntax s >>= storeSerial)

def compileKVMaps (maps: List Lean.KVMap): CompileM Address := do
  --dbg_trace "compileKVMaps"
  storeIxon (.meta ⟨<- maps.mapM go⟩)
  where
    go (map: Lean.KVMap): CompileM Metadatum := do
    let mut list := #[]
    --dbg_trace "compileKVMaps go"
    for (name, dataValue) in map do
      --dbg_trace "compileKVMaps entry {name}"
      let n <- compileName name
      --dbg_trace "compileKVMaps entry {name} n"
      let d <- compileDataValue dataValue
      --dbg_trace "compileKVMaps entry {name} d"
      list := list.push (n, d)
    pure <| .kvmap list.toList

def findLeanConst (name : Lean.Name) : CompileM Lean.ConstantInfo := do
  match (<- get).env.constants.find? name with
  | some const => pure const
  | none => throw $ .unknownConstant name
    --let name2 := name.append (Lean.Name.mkSimple "_cstage2")
    --match (<- get).env.constants.find? name2 with
    -- | some const => do
    --  let _ <- compileName name2
    --  modifyGet fun stt => (const, { stt with
    --    cstagePatch := stt.cstagePatch.insert name name2
    --  })
    -- | none => 

def MutConst.mkIndc (i: Lean.InductiveVal) : CompileM MutConst := do
  let ctors <- i.ctors.mapM getCtor
  return .indc ⟨i.name, i.levelParams, i.type, i.numParams, i.numIndices, i.all,
    ctors, i.numNested, i.isRec, i.isReflexive, i.isUnsafe⟩
  where
    getCtor (name: Lean.Name) : CompileM (Lean.ConstructorVal) := do
      match (<- findLeanConst name) with
      | .ctorInfo c => pure c
      | _ => throw <| .invalidConstantKind name "constructor" ""

--def mkProjCtx (mss: List (List MutConst)) : Map Lean.Name Nat := Id.run do
--  let mut ctx := {}
--  let mut i := 0
--  for ms in mss do
--    for m in ms do
--      ctx := ctx.insert m.name i
--    i := i + 1
--  return ctx

mutual

partial def compileExpr: Lean.Expr -> CompileM MetaAddress 
| expr => outer [] expr
  where
    outer (kvs: List Lean.KVMap) (expr: Lean.Expr): CompileM MetaAddress := do
      let ctx := ExprCtx.fromEnv (<- read)
      match (<- get).exprCache.find? (ctx, expr) with
      | some x => pure x
      | none => do
        --dbg_trace s!"compileExpr {(<- read).current} {(<- get).exprCache.size}"
        let (anon, meta) <- go kvs expr
        let anonAddr <- storeIxon anon
        let metaAddr <- storeIxon meta
        let maddr := ⟨anonAddr, metaAddr⟩
        modifyGet fun stt => (maddr, { stt with
          exprCache := stt.exprCache.insert (ctx, expr) maddr
        })
    go (kvs: List Lean.KVMap): Lean.Expr -> CompileM (Ixon × Ixon)
    | (.mdata kv x) => go (kv::kvs) x
    | .bvar idx => do
      --dbg_trace s!"compileExpr {(<- read).current} bvar"
      let md <- compileKVMaps kvs
      let data := .evar idx
      let meta := .meta ⟨[.link md]⟩
      pure (data, meta)
    | .sort univ => do
      --dbg_trace s!"compileExpr {(<- read).current} sort"
      let md <- compileKVMaps kvs
      let ⟨udata, umeta⟩ <- compileLevel univ
      let data := .esort udata
      let meta := .meta ⟨[.link md, .link umeta]⟩
      pure (data, meta)
    | .const name lvls => do
      --dbg_trace s!"compileExpr {(<- read).current} const"
      let md <- compileKVMaps kvs
      let n <- compileName name
      let us <- lvls.mapM compileLevel
      match (← read).mutCtx.find? name with
      | some idx => 
        --dbg_trace s!"compileExpr {(<- read).current} const rec"
        let data := .erec idx (us.map (·.data))
        let meta := .meta ⟨[.link md, .link n, .links (us.map (·.meta))]⟩
        pure (data, meta)
      | none => do
        let ref <- match (<- get).comms.find? name with
          | some comm => pure comm
          | none => compileConstName name
        --dbg_trace s!"compileExpr {(<- read).current}, const ref {name}, mutCtx: {repr (<- read).mutCtx}"
        let data := .eref ref.data (us.map (·.data))
        let meta := .meta ⟨[.link md, .link n, .link ref.meta, .links (us.map (·.meta))]⟩
        pure (data, meta)
    | .app func argm => do
      --dbg_trace s!"compileExpr {(<- read).current} app"
      let md <- compileKVMaps kvs
      let f <- compileExpr func
      let a <- compileExpr argm
      let data := .eapp f.data a.data
      let meta := .meta ⟨[.link md, .link f.meta, .link a.meta]⟩
      pure (data, meta)
    | .lam name type body info => do
      --dbg_trace s!"compileExpr {(<- read).current} lam"
      let md <- compileKVMaps kvs
      let n <- compileName name
      let t <- compileExpr type
      let b <- compileExpr body
      let data := .elam t.data b.data
      let meta := .meta ⟨[.link md, .link n, .info info, .link t.meta, .link b.meta]⟩
      pure (data, meta)
    | .forallE name type body info => do
      --dbg_trace s!"compileExpr {(<- read).current} all"
      let md <- compileKVMaps kvs
      --dbg_trace s!"compileExpr {(<- read).current} all md"
      let n <- compileName name
      --dbg_trace s!"compileExpr {(<- read).current} all n"
      let t <- compileExpr type
      --dbg_trace s!"compileExpr {(<- read).current} all t"
      let b <- compileExpr body
      --dbg_trace s!"compileExpr {(<- read).current} all b"
      let data := .eall t.data b.data
      let meta := .meta ⟨[.link md, .link n, .info info, .link t.meta, .link b.meta]⟩
      pure (data, meta)
    | .letE name type value body nD => do
      --dbg_trace s!"compileExpr {(<- read).current} let"
      let md <- compileKVMaps kvs
      let n <- compileName name
      let t <- compileExpr type
      let v <- compileExpr value
      let b <- compileExpr body
      let data := .elet nD t.data v.data b.data
      let meta := .meta ⟨[.link md, .link n, .link t.meta, .link v.meta, .link b.meta]⟩
      pure (data, meta)
    | .lit (.natVal n) => do
      --dbg_trace s!"compileExpr {(<- read).current} lit nat"
      let md <- compileKVMaps kvs
      pure (.enat (<- storeNat n), .meta ⟨[.link md]⟩)
    | .lit (.strVal s) => do
      --dbg_trace s!"compileExpr {(<- read).current} lit str"
      let md <- compileKVMaps kvs
      pure (.estr (<- storeString s), .meta ⟨[.link md]⟩)
    | .proj typeName idx struct => do
      --dbg_trace s!"compileExpr {(<- read).current} lit proj"
      let md <- compileKVMaps kvs
      let t <- match (<- get).comms.find? typeName with
        | some comm => pure comm
        | none => compileConstName typeName
      let n <- compileName typeName
      let s <- compileExpr struct
      let data := .eprj t.data idx s.data
      let meta := .meta ⟨[.link md, .link n, .link t.meta, .link s.meta]⟩
      pure (data, meta)
    | expr@(.fvar ..)  => throw $ .exprFreeVariable expr
    | expr@(.mvar ..)  => throw $ .exprMetavariable expr

partial def compileConstName (name: Lean.Name): CompileM MetaAddress := do
  match (<- get).constCache.find? name with
  | some x => pure x
  | none => do
    --dbg_trace "compileConstName {name}"
    let (anon, meta) <- do
      if name == Lean.Name.mkSimple "_obj" then pure (.prim .obj, .meta ⟨[]⟩)
      else if name == Lean.Name.mkSimple "_neutral" then pure (.prim .neutral, .meta ⟨[]⟩)
      else if name == Lean.Name.mkSimple "_unreachable" then pure (.prim .unreachable, .meta ⟨[]⟩)
      else do findLeanConst name >>= compileConstant
    --let stt <- get
    --dbg_trace "store {stt.store.size}"
    --dbg_trace "constCache {stt.constCache.size}"
    --dbg_trace "exprCache {stt.exprCache.size}"
    --dbg_trace "nameCache {stt.nameCache.size}"
    --dbg_trace "synCache {stt.synCache.size}"
    --dbg_trace "strCache {stt.strCache.size}"
    --dbg_trace "univCache {stt.univCache.size}"
    let maddr := ⟨<- storeIxon anon, <- storeIxon meta⟩
    modifyGet fun stt => (maddr, { stt with
      constCache := stt.constCache.insert name maddr
    })
partial def compileConstant : Lean.ConstantInfo -> CompileM (Ixon × Ixon)
| c => do
  --dbg_trace "compileConstant {c.name}"
  .resetCtx c.name <| compileConstant' c

partial def compileConstant' : Lean.ConstantInfo -> CompileM (Ixon × Ixon)
| .defnInfo val => compileMutual (MutConst.mkDefn val)
| .thmInfo val => compileMutual (MutConst.mkTheo val)
| .opaqueInfo val => compileMutual (MutConst.mkOpaq val)
| .inductInfo val => MutConst.mkIndc val >>= compileMutual
| .ctorInfo val => do match <- findLeanConst val.induct with
  | .inductInfo ind => do
    let _ <- MutConst.mkIndc ind >>= compileMutual
    match (<- get).constCache.find? val.name with
    | some ⟨data, meta⟩ => do pure (<- getIxon data, <- getIxon meta)
    | none => throw <| .mutualBlockMissingProjection val.name
  | c => throw <| .invalidConstantKind c.name "inductive" c.ctorName
| .recInfo val => do
--dbg_trace "compileConstant recInfo {val.name} mutCtx {repr <| (<- read).mutCtx}"
  compileMutual (MutConst.recr val)
| .axiomInfo ⟨⟨name, lvls, type⟩, isUnsafe⟩ => .withLevels lvls do
  let n <- compileName name
  let ls <- lvls.mapM compileName
  let t <- compileExpr type
  let data := .axio ⟨isUnsafe, lvls.length, t.data⟩
  let meta := .meta ⟨[.link n, .links ls, .link t.meta]⟩
  pure (data, meta)
| .quotInfo ⟨⟨name, lvls, type⟩, kind⟩ => .withLevels lvls do
  let n <- compileName name
  let ls <- lvls.mapM compileName
  let t <- compileExpr type
  let data := .quot ⟨kind, lvls.length, t.data⟩
  let meta := .meta ⟨[.link n, .links ls, .link t.meta]⟩
  pure (data, meta)

partial def compileDefn: Ix.Def -> CompileM (Ixon.Definition × Ixon.Metadata)
| d => .withLevels d.levelParams do
  --dbg_trace "compileDefn"
  let n <- compileName d.name
  let ls <- d.levelParams.mapM compileName
  let t <- compileExpr d.type
  let v <- compileExpr d.value
  let as <- d.all.mapM compileName
  let data := ⟨d.kind, d.safety, ls.length, t.data, v.data⟩
  let meta := ⟨[.link n, .links ls, .hints d.hints, .link t.meta, .link v.meta, .links as]⟩
  return (data, meta)

partial def compileRule: Lean.RecursorRule -> CompileM (Ixon.RecursorRule × (Address × Address))
| r => do
  --dbg_trace "compileRule"
  let n <- compileName r.ctor
  let rhs <- compileExpr r.rhs
  pure (⟨r.nfields, rhs.data⟩, (n, rhs.meta))

partial def compileRecr: Lean.RecursorVal -> CompileM (Ixon.Recursor × Metadata)
| r => .withLevels r.levelParams <| do
  --dbg_trace s!"compileRecr {(<- read).current} {repr <| r.name} mutCtx: {repr (<- read).mutCtx}"
  let n <- compileName r.name
  let ls <- r.levelParams.mapM compileName
  let t <- compileExpr r.type
  let rules <- r.rules.mapM compileRule
  let as <- r.all.mapM compileName
  let data := ⟨r.k, r.isUnsafe, ls.length, r.numParams, r.numIndices,
    r.numMotives, r.numMinors, t.data, rules.map (·.1)⟩
  let meta := ⟨[.link n, .links ls, .link t.meta, .map (rules.map (·.2)), .links as]⟩
  pure (data, meta)

partial def compileConstructor (induct: Address)
: Lean.ConstructorVal -> CompileM (Ixon.Constructor × Metadata)
| c => .withLevels c.levelParams <| do
  --dbg_trace s!"compileCtor {(<- read).current} {repr <| c.name} mutCtx: {repr (<- read).mutCtx}"
  let n <- compileName c.name
  let ls <- c.levelParams.mapM compileName
  let t <- compileExpr c.type
  let data := ⟨c.isUnsafe, ls.length, c.cidx, c.numParams, c.numFields, t.data⟩
  let meta := ⟨[.link n, .links ls, .link t.meta, .link induct]⟩
  pure (data, meta)

partial def compileIndc: Ix.Ind -> CompileM (Ixon.Inductive × Map Address Address)
| ⟨name, lvls, type, ps, is, all, ctors, nest, rcr, refl, usafe⟩ =>
  .withLevels lvls do 
  --dbg_trace s!"compileIndc {(<- read).current} {repr <| name} mutCtx: {repr (<- read).mutCtx}"
  let n <- compileName name
  let ls <- lvls.mapM compileName
  let t <- compileExpr type
  let mut cds := #[]
  let mut cms := #[]
  let mut metaMap := {}
  for ctor in ctors do
    let (cd, cm) <- compileConstructor n ctor
    let cn <- compileName ctor.name
    cds := cds.push cd
    let cm' <- storeMeta cm
    cms := cms.push cm'
    metaMap := metaMap.insert cn cm'
  let as <- all.mapM compileName
  let data := ⟨rcr, refl, usafe, ls.length, ps, is, nest, t.data, cds.toList⟩
  let meta := ⟨[.link n, .links ls, .link t.meta, .links cms.toList, .links as]⟩
  let m <- storeMeta meta
  metaMap := metaMap.insert n m
  pure (data, metaMap)

partial def compileMutual : MutConst -> CompileM (Ixon × Ixon)
| const => do
  --dbg_trace s!"compileMutual {const.name}"
  let all: Set Lean.Name <- getAll const.name
--dbg_trace s!"compileMutual {const.name} all: {repr all}"
  if all == {const.name} &&
    (const matches .defn _ || const matches .recr _) then do
    match const with
    | .defn d => do
      let (data, meta) <- .withMutCtx (.single d.name 0) <| compileDefn d
      pure (.defn data, .meta meta)
    | .recr r => do
      let (data, meta) <- .withMutCtx (.single r.name 0) <| compileRecr r
      pure (.recr data, .meta meta)
    | _ => unreachable!
  else
    let mut consts := #[]
    for name in all do
      match <- findLeanConst name with
      | .inductInfo val => do consts := consts.push (<- MutConst.mkIndc val)
      | .defnInfo val => consts := consts.push (MutConst.mkDefn val)
      | .opaqueInfo val => consts := consts.push (MutConst.mkOpaq val)
      | .thmInfo val => consts := consts.push (MutConst.mkTheo val)
      | .recInfo val => consts := consts.push (MutConst.recr val)
      | _ => continue
    --dbg_trace s!"compileMutual {const.name} consts: {repr <| consts.map (·.name)}"
    -- sort MutConsts into equivalence classes
    let mutConsts <- sortConsts consts.toList
    --dbg_trace s!"compileMutual {const.name} mutConsts: {repr <| mutConsts.map (·.map (·.name))}"
    let mutCtx := MutConst.ctx mutConsts
    --dbg_trace s!"compileMutual {const.name} mutCtx: {repr mutCtx}"
    let mutMeta <- mutConsts.mapM fun m => m.mapM <| fun c => compileName c.name
    -- compile each constant with the mutCtx
    let (data, metas) <- .withMutCtx mutCtx (compileMutConsts mutConsts)
    -- add top-level mutual block to our state
    let ctx <- mutCtx.toList.mapM fun (n, i) => do
      pure (<- compileName n, <- storeNat i)
    let block := ⟨<- storeIxon data, <- storeMeta ⟨[.muts mutMeta, .map ctx, .map metas.toList]⟩⟩
    modify fun stt => { stt with blocks := stt.blocks.insert block () }
    -- then add all projections, returning the inductive we started with
    let mut ret? : Option (Ixon × Ixon) := none
    for const' in consts do
      let idx <- do match mutCtx.find? const'.name with
      | some idx => pure idx
      | none => throw $ .cantFindMutIndex const'.name mutCtx
      let n <- compileName const'.name
      let meta <- do match metas.find? n with
      | some meta => pure ⟨[.link block.meta, .link meta]⟩
      | none => throw $ .cantFindMutMeta const'.name metas
      let data := match const with
      | .defn _ => .dprj ⟨idx, block.data⟩
      | .indc _ => .iprj ⟨idx, block.data⟩
      | .recr _ => .rprj ⟨idx, block.data⟩
      let addr := ⟨<- storeIxon data, <- storeMeta meta⟩
      modify fun stt => { stt with
        constCache := stt.constCache.insert const'.name addr
      }
      if const'.name == const.name then ret? := some (data, .meta meta)
      for ctor in const'.ctors do
        let cdata := .cprj ⟨idx, ctor.cidx, block.data⟩
        let cn <- compileName ctor.name
        let cmeta <- do match metas.find? cn with
        | some meta => pure ⟨[.link block.meta, .link meta]⟩
        | none => throw $ .cantFindMutMeta const'.name metas
        let caddr := ⟨<- storeIxon cdata, <- storeMeta cmeta⟩
        modify fun stt => { stt with
          constCache := stt.constCache.insert ctor.name caddr
        }
    match ret? with
    | some ret => return ret
    | none => throw $ .mutualBlockMissingProjection const.name

/-- Compile a mutual block --/
partial def compileMutConsts: List (List MutConst)
  -> CompileM (Ixon × Map Address Address)
| classes => do
  --dbg_trace s!"compileMutConsts {(<- read).current} {repr <| classes.map (·.map (·.name))} mutCtx: {repr (<- read).mutCtx}"
  let mut data := #[]
  let mut meta := {}
  -- iterate through each equivalence class
  for constClass in classes do
    let mut classData := #[]
    -- compile each constant in a class
    for const in constClass do
      match const with
      | .indc x => do
        let (i, m) <- compileIndc x
        classData := classData.push (.indc i)
        meta := meta.union m
      | .defn x => do
        let (d, m) <- compileDefn x
        classData := classData.push (.defn d)
        meta := meta.insert (<- compileName x.name) (<- storeMeta m)
      | .recr x => do
        let (r, m) <- compileRecr x
        classData := classData.push (.recr r)
        meta := meta.insert (<- compileName x.name) (<- storeMeta m)
    -- make sure we have no empty classes and all defs in a class are equal
    match classData.toList with
      | [] => throw (.badMutualBlock classes)
      | [x] => data := data.push x
      | x::xs =>
        if xs.foldr (fun y acc => (y == x) && acc) true
        then data := data.push x
        else throw (.badMutualBlock classes)
  pure (.muts data.toList, meta)

/-- `sortConsts` recursively sorts a list of mutually referential constants into
ordered equivalence classes. For most cases equivalence can be determined by
syntactic differences in the definitions, but when two definitions
refer to one another in the same syntactical position the classification can
be self-referential. Therefore we use a partition refinement algorithm that
starts by assuming that all definitions in the mutual block are equal and
recursively improves our classification by sorting based on syntax:
```
classes₀ := [startConsts]
classes₁ := sortConsts classes₀
classes₂ := sortConsts classes₁
classes₍ᵢ₊₁₎ := sortConsts classesᵢ ...
```
Eventually we reach a fixed-point where `classes₍ᵢ₊₁₎ := classesᵢ` and no
further refinement is possible (trivially when each const is in its own class). --/
partial def sortConsts (classes: List MutConst) : CompileM (List (List MutConst))
  := go [List.sortBy (compare ·.name ·.name) classes]
  where
    go (cs: List (List MutConst)): CompileM (List (List MutConst)) := do
    --dbg_trace "sortConsts {(<- read).current} {cs.map (·.map (·.name))}"
      let ctx := MutConst.ctx cs
      let cs' <- cs.mapM fun ds =>
        match ds with
        | []  => throw <| .badMutualBlock cs
        | [d] => pure [[d]]
        | ds  => ds.sortByM (compareConst ctx) >>= List.groupByM (eqConst ctx)
      let cs' := cs'.flatten.map (List.sortBy (compare ·.name ·.name))
      if cs == cs' then return cs' else go cs'

/-- AST comparison of two Lean definitions. --/
partial def compareConst (ctx: MutCtx) (x y: MutConst)
  : CompileM Ordering := do
  --dbg_trace "compareConst"
  let key := match compare x.name y.name with
    | .lt => (x.name, y.name)
    | _ => (y.name, x.name)
  match (<- get).constCmp.find? key with
  | some o => return o
  | none => do
    let sorder: SOrder <- match x,y with
    | .defn x, .defn y => compareDef x y
    | .defn _, _ => pure ⟨true, Ordering.lt⟩
    | .indc x, .indc y => compareInd x y
    | .indc _, _ => pure ⟨true, Ordering.lt⟩
    | .recr x, .recr y => compareRecr x y
    | .recr _, _ => pure ⟨true, Ordering.lt⟩
    if sorder.strong then modify fun stt => { stt with
        constCmp := stt.constCmp.insert key sorder.ord
      }
    return sorder.ord
  where
    compareDef (x y: Def) : CompileM SOrder := do
      SOrder.cmpM (pure ⟨true, compare x.kind y.kind⟩) <|
      SOrder.cmpM (pure ⟨true, compare x.levelParams.length y.levelParams.length⟩) <|
      SOrder.cmpM (compareExpr ctx x.levelParams y.levelParams x.type y.type)
        (compareExpr ctx x.levelParams y.levelParams x.value y.value)
    compareInd (x y: Ind) : CompileM SOrder := do
      SOrder.cmpM (pure ⟨true, compare x.levelParams.length y.levelParams.length⟩) <|
      SOrder.cmpM (pure ⟨true, compare x.numParams y.numParams⟩) <|
      SOrder.cmpM (pure ⟨true, compare x.numIndices y.numIndices⟩) <|
      SOrder.cmpM (pure ⟨true, compare x.ctors.length y.ctors.length⟩) <|
      SOrder.cmpM (compareExpr ctx x.levelParams y.levelParams x.type y.type) <|
      (SOrder.zipM compareCtor x.ctors y.ctors)
    compareCtor (x y: Lean.ConstructorVal) : CompileM SOrder := do
      let key := match compare x.name y.name with
        | .lt => (x.name, y.name)
        | _ => (y.name, x.name)
      match (<- get).constCmp.find? key with
      | some o => return ⟨true, o⟩
      | none => do
      let sorder <- do
        SOrder.cmpM (pure ⟨true, compare x.levelParams.length y.levelParams.length⟩) <|
        SOrder.cmpM (pure ⟨true, compare x.cidx y.cidx⟩) <|
        SOrder.cmpM (pure ⟨true, compare x.numParams y.numParams⟩) <|
        SOrder.cmpM (pure ⟨true, compare x.numFields y.numFields⟩) <|
          (compareExpr ctx x.levelParams y.levelParams x.type y.type)
      if sorder.strong then modify fun stt => { stt with
          constCmp := stt.constCmp.insert key sorder.ord
        }
      return sorder
    compareRecr (x y: Lean.RecursorVal) : CompileM SOrder := do
      SOrder.cmpM (pure ⟨true, compare x.levelParams.length y.levelParams.length⟩) <|
      SOrder.cmpM (pure ⟨true,compare x.numParams y.numParams⟩) <|
      SOrder.cmpM (pure ⟨true,compare x.numIndices y.numIndices⟩) <|
      SOrder.cmpM (pure ⟨true, compare x.numMotives y.numMotives⟩) <|
      SOrder.cmpM (pure ⟨true,compare x.numMinors y.numMinors⟩) <|
      SOrder.cmpM (pure ⟨true, compare x.k y.k⟩) <|
      SOrder.cmpM (compareExpr ctx x.levelParams y.levelParams x.type y.type) <|
        (SOrder.zipM (compareRule x.levelParams y.levelParams) x.rules y.rules)
    compareRule (xlvls ylvls: List Lean.Name) (x y: Lean.RecursorRule)
      : CompileM SOrder := do
        SOrder.cmpM (pure ⟨true, compare x.nfields y.nfields⟩)
          (compareExpr ctx xlvls ylvls x.rhs y.rhs)

partial def eqConst (ctx: MutCtx) (x y: MutConst) : CompileM Bool :=
  (fun o => o == .eq) <$> compareConst ctx x y

/-- A name-irrelevant ordering of Lean expressions --/
partial def compareExpr (ctx: MutCtx) (xlvls ylvls: List Lean.Name)
  (x y: Lean.Expr): CompileM SOrder := do
  --dbg_trace "compareExpr"
  match x, y with
  | e@(.mvar ..), _ => throw $ .exprMetavariable e
  | _, e@(.mvar ..) => throw $ .exprMetavariable e
  | e@(.fvar ..), _ => throw $ .exprFreeVariable e
  | _, e@(.fvar ..) => throw $ .exprFreeVariable e
  | .mdata _ x, .mdata _ y  => compareExpr ctx xlvls ylvls x y
  | .mdata _ x, y  => compareExpr ctx xlvls ylvls x y
  | x, .mdata _ y  => compareExpr ctx xlvls ylvls x y
  | .bvar x, .bvar y => return ⟨true, compare x y⟩
  | .bvar .., _ => return ⟨true, .lt⟩
  | _, .bvar .. => return ⟨true, .gt⟩
  | .sort x, .sort y => compareLevel xlvls ylvls x y
  | .sort .., _ => return ⟨true, .lt⟩
  | _, .sort .. => return ⟨true, .gt⟩
  | .const x xls, .const y yls => do
    let univs ← SOrder.zipM (compareLevel xlvls ylvls) xls yls
    if univs.ord != .eq then return univs
    match ctx.find? x, ctx.find? y with
    | some nx, some ny => return ⟨false, compare nx ny⟩
    | none, some _ => return ⟨true, .gt⟩
    | some _, none => return ⟨true, .lt⟩
    | none, none =>
      if x == y then return ⟨true, .eq⟩
      else do
        --dbg_trace s!"compareExpr const {(<- read).current} consts {x} {y}"
        let x' <- compileConstName x
        let y' <- compileConstName y
        return ⟨true, compare x' y'⟩
  | .const .., _ => return ⟨true, .lt⟩
  | _, .const .. => return ⟨true, .gt⟩
  | .app xf xa, .app yf ya =>
    SOrder.cmpM
      (compareExpr ctx xlvls ylvls xf yf) 
      (compareExpr ctx xlvls ylvls xa ya)
  | .app .., _ => return ⟨true, .lt⟩
  | _, .app .. => return ⟨true, .gt⟩
  | .lam _ xt xb _, .lam _ yt yb _ =>
    SOrder.cmpM (compareExpr ctx xlvls ylvls xt yt) (compareExpr ctx xlvls ylvls xb yb)
  | .lam .., _ => return ⟨true, .lt⟩
  | _, .lam .. => return ⟨true, .gt⟩
  | .forallE _ xt xb _, .forallE _ yt yb _ => 
    SOrder.cmpM (compareExpr ctx xlvls ylvls xt yt) (compareExpr ctx xlvls ylvls xb yb)
  | .forallE .., _ => return ⟨true, .lt⟩
  | _, .forallE .. => return ⟨true, .gt⟩
  | .letE _ xt xv xb _, .letE _ yt yv yb _ =>
    SOrder.cmpM (compareExpr ctx xlvls ylvls xt yt) <|
    SOrder.cmpM (compareExpr ctx xlvls ylvls xv yv)
      (compareExpr ctx xlvls ylvls xb yb)
  | .letE .., _ => return ⟨true, .lt⟩
  | _, .letE .. => return ⟨true, .gt⟩
  | .lit x, .lit y => return ⟨true, compare x y⟩
  | .lit .., _ => return ⟨true, .lt⟩
  | _, .lit .. => return ⟨true, .gt⟩
  | .proj tnx ix tx, .proj tny iy ty => 
    SOrder.cmpM (pure ⟨true, compare ix iy⟩) <|
    SOrder.cmpM (compareExpr ctx xlvls ylvls tx ty) <|
    match ctx.find? tnx, ctx.find? tny with
    | some nx, some ny => return ⟨false, compare nx ny⟩
    | none, some _ => return ⟨true, .gt⟩
    | some _, none => return ⟨true, .lt⟩
    | none, none =>
      if tnx == tny then return ⟨true, .eq⟩
      else do
        --dbg_trace s!"compareExpr proj {(<- read).current} consts {tnx} {tny}"
        let x' <- compileConstName tnx
        let y' <- compileConstName tny
        return ⟨true, compare x' y'⟩
end

partial def makeLeanDef
  (name: Lean.Name) (levelParams: List Lean.Name) (type value: Lean.Expr) 
  : Lean.DefinitionVal :=
  { name, levelParams, type, value, hints := .opaque, safety := .safe }

partial def tryAddLeanDef (defn: Lean.DefinitionVal) : CompileM Unit := do
  match (<- get).env.constants.find? defn.name with
  | some _ => pure ()
  | none => do
    let env <- (·.env) <$> get
    let maxHeartBeats <- (·.maxHeartBeats) <$> get
    let decl := Lean.Declaration.defnDecl defn
    match Lean.Environment.addDeclCore env maxHeartBeats decl .none with
    | .ok e => do
      modify fun stt => { stt with env := e }
      return ()
    | .error e => throw $ .kernelException e

partial def addDef (lvls: List Lean.Name) (typ val: Lean.Expr) : CompileM MetaAddress := do
  --let typ' <- compileExpr typ
  --let val' <- compileExpr val
  let anon := .defnInfo ⟨⟨.anonymous, lvls, typ⟩, val, .opaque, .safe, []⟩
  let (data, meta) <- compileConstant anon
  let anonAddr := ⟨<- storeIxon data, <- storeIxon meta⟩
  let name := anonAddr.data.toUniqueName
  let const := .defnInfo ⟨⟨name, lvls, typ⟩, val, .opaque, .safe, []⟩
  let (data, meta) <- compileConstant const
  let addr := ⟨<- storeIxon data, <- storeIxon meta⟩
  if addr.data != anonAddr.data then
    throw <| .alphaInvarianceFailure anon anonAddr const addr
  else
<<<<<<< HEAD
    tryAddLeanDef (makeLeanDef name lvls typ val)
    return addr

partial def commitConst (addr: MetaAddress) (secret: Address) : CompileM MetaAddress := do
  let comm := Ixon.comm ⟨secret, addr.data⟩
  let commAddr <- storeIxon comm
  let commMeta := Ixon.comm ⟨secret, addr.meta⟩
  let commMetaAddr <- storeIxon commMeta
  let addr' := ⟨commAddr, commMetaAddr⟩
=======
    tryAddLeanDef (makeLeanDef a.toUniqueName lvls typ val)
    return (a, m)

partial def commitConst (anon «meta»: Address)
  : CompileM (Address × Address) := do
  let secret <- freshSecret
  let comm := .comm ⟨secret, anon⟩
  let commAddr <- storeConst comm
  let commMeta := .comm ⟨secret, «meta»⟩
  let commMetaAddr <- storeConst commMeta
>>>>>>> cce7f9bf
  modify fun stt => { stt with
    comms := stt.comms.insert commAddr.toUniqueName addr'
  }
  return addr'

partial def commitDef (lvls: List Lean.Name) (typ val: Lean.Expr) (secret: Address): CompileM MetaAddress := do
  let addr <- addDef lvls typ val
  let addr' <- commitConst addr secret
  tryAddLeanDef (makeLeanDef addr'.data.toUniqueName lvls typ val)
  --tryAddLeanDecl (makeLeanDef ca.toUniqueName lvls typ (mkConst a.toUniqueName []))
  return addr'

partial def storeLevel (lvls: Nat) (secret: Option Address): CompileM Address := do
  let addr <- storeNat lvls
  match secret with
  | some secret => do
    let comm := .comm ⟨secret, addr⟩
    let commAddr <- storeIxon comm
    modify fun stt => { stt with
      comms := stt.comms.insert commAddr.toUniqueName ⟨commAddr, commAddr⟩
    }
    return commAddr
  | none => return addr
--
----partial def checkClaim
----  (const: Lean.Name)
----  (type: Lean.Expr)
----  (sort: Lean.Expr)
----  (lvls: List Lean.Name)
----  (secret: Option Address)
----  : CompileM (Claim × Address × Address) := do
----  let leanConst <- findLeanConst const
----  let valAddr <- compileConst leanConst >>= comm
----  let typeAddr <- addDef lvls sort type >>= comm
----  let lvls <- packLevel lvls.length commit
----  return (Claim.checks (CheckClaim.mk lvls type value), typeMeta, valMeta)
----  where
----    commit (c: Ix.Const) : MetaAddress := do
----      match commit with
----      | none => dematerializeConst c
----      | some secret => 
----
----    if commit then commitConst (Prod.fst a) (Prod.snd a) else pure a
--
----
----partial def evalClaim
----  (lvls: List Lean.Name)
----  (input: Lean.Expr)
----  (output: Lean.Expr)
----  (type: Lean.Expr)
----  (sort: Lean.Expr)
----  (commit: Bool)
----  : CompileM (Claim × Address × Address × Address) := do
----  let (input, inputMeta) <- addDef lvls type input >>= comm
----  let (output, outputMeta) <- addDef lvls type output >>= comm
----  let (type, typeMeta) <- addDef lvls sort type >>= comm
----  let lvlsAddr <- packLevel lvls.length commit
----  return (Claim.evals (EvalClaim.mk lvlsAddr input output type), inputMeta, outputMeta, typeMeta)
----  where
----    comm a := if commit then commitConst (Prod.fst a) (Prod.snd a) else pure a


/--
Content-addresses the "delta" of an environment, that is, the content that is
added on top of the imports.

Important: constants with open references in their expressions are filtered out.
Open references are variables that point to names which aren't present in the
`Lean.ConstMap`.
-/
def compileDelta (delta : Lean.PersistentHashMap Lean.Name Lean.ConstantInfo)
  : CompileM Unit := delta.forM fun n _ => discard $ compileConstName n

--def compileEnv (env: Lean.Environment)
--  : CompileM Unit := do
--  compileDelta env.getDelta
--  env.getConstMap.forM fun n _ => if !c.isUnsafe then discard $ compileConstName n else pure ()

def CompileM.runIO (c : CompileM α) 
  (env: Lean.Environment)
  (maxHeartBeats: USize := 200000)
  (seed : Option Nat := .none)
  : IO (α × CompileState) := do
  let gstt <- GroundM.env env
  let alls := CondenseM.run env gstt.outRefs
  let seed <- match seed with
    | .none => IO.monoNanosNow
    | .some s => pure s
  match <- c.run .init (.init env alls seed maxHeartBeats) with
  | (.ok a, stt) => return (a, stt)
  | (.error e, _) => throw (IO.userError (<- e.pretty))

def CompileM.runIO' (c : CompileM α) 
  (stt: CompileState)
  : IO (α × CompileState) := do
  match <- c.run .init stt with
  | (.ok a, stt) => return (a, stt)
  | (.error e, _) => throw (IO.userError (<- e.pretty))

def compileEnvIO (env: Lean.Environment) : IO (CompileState):= do
  Prod.snd <$> (compileDelta env.getDelta).runIO env

end Ix<|MERGE_RESOLUTION|>--- conflicted
+++ resolved
@@ -188,8 +188,8 @@
     store := stt.store.insert addr bytes
   })
 
-def storeMeta (meta: Metadata): CompileM Address := do
-  let bytes := Ixon.ser meta
+def storeMeta («meta»: Metadata): CompileM Address := do
+  let bytes := Ixon.ser «meta»
   let addr := Address.blake3 bytes
   modifyGet fun stt => (addr, { stt with
     store := stt.store.insert addr bytes
@@ -254,9 +254,9 @@
     pure l
   | none => do
     --dbg_trace "compileLevel {(<- get).univCache.size} {(<- read).current}"
-    let (anon, meta) <- go lvl
+    let (anon, «meta») <- go lvl
     let anonAddr <- storeIxon anon
-    let metaAddr <- storeIxon meta
+    let metaAddr <- storeIxon «meta»
     let maddr := ⟨anonAddr, metaAddr⟩
     modifyGet fun stt => (maddr, { stt with
       univCache := stt.univCache.insert (ctx, lvl) maddr
@@ -393,9 +393,9 @@
       | some x => pure x
       | none => do
         --dbg_trace s!"compileExpr {(<- read).current} {(<- get).exprCache.size}"
-        let (anon, meta) <- go kvs expr
+        let (anon, «meta») <- go kvs expr
         let anonAddr <- storeIxon anon
-        let metaAddr <- storeIxon meta
+        let metaAddr <- storeIxon «meta»
         let maddr := ⟨anonAddr, metaAddr⟩
         modifyGet fun stt => (maddr, { stt with
           exprCache := stt.exprCache.insert (ctx, expr) maddr
@@ -406,15 +406,15 @@
       --dbg_trace s!"compileExpr {(<- read).current} bvar"
       let md <- compileKVMaps kvs
       let data := .evar idx
-      let meta := .meta ⟨[.link md]⟩
-      pure (data, meta)
+      let «meta»  := .meta ⟨[.link md]⟩
+      pure (data, «meta»)
     | .sort univ => do
       --dbg_trace s!"compileExpr {(<- read).current} sort"
       let md <- compileKVMaps kvs
       let ⟨udata, umeta⟩ <- compileLevel univ
       let data := .esort udata
-      let meta := .meta ⟨[.link md, .link umeta]⟩
-      pure (data, meta)
+      let «meta» := .meta ⟨[.link md, .link umeta]⟩
+      pure (data, «meta»)
     | .const name lvls => do
       --dbg_trace s!"compileExpr {(<- read).current} const"
       let md <- compileKVMaps kvs
@@ -424,24 +424,24 @@
       | some idx => 
         --dbg_trace s!"compileExpr {(<- read).current} const rec"
         let data := .erec idx (us.map (·.data))
-        let meta := .meta ⟨[.link md, .link n, .links (us.map (·.meta))]⟩
-        pure (data, meta)
+        let «meta» := .meta ⟨[.link md, .link n, .links (us.map (·.meta))]⟩
+        pure (data, «meta»)
       | none => do
         let ref <- match (<- get).comms.find? name with
           | some comm => pure comm
           | none => compileConstName name
         --dbg_trace s!"compileExpr {(<- read).current}, const ref {name}, mutCtx: {repr (<- read).mutCtx}"
         let data := .eref ref.data (us.map (·.data))
-        let meta := .meta ⟨[.link md, .link n, .link ref.meta, .links (us.map (·.meta))]⟩
-        pure (data, meta)
+        let «meta» := .meta ⟨[.link md, .link n, .link ref.meta, .links (us.map (·.meta))]⟩
+        pure (data, «meta»)
     | .app func argm => do
       --dbg_trace s!"compileExpr {(<- read).current} app"
       let md <- compileKVMaps kvs
       let f <- compileExpr func
       let a <- compileExpr argm
       let data := .eapp f.data a.data
-      let meta := .meta ⟨[.link md, .link f.meta, .link a.meta]⟩
-      pure (data, meta)
+      let «meta» := .meta ⟨[.link md, .link f.meta, .link a.meta]⟩
+      pure (data, «meta»)
     | .lam name type body info => do
       --dbg_trace s!"compileExpr {(<- read).current} lam"
       let md <- compileKVMaps kvs
@@ -449,8 +449,8 @@
       let t <- compileExpr type
       let b <- compileExpr body
       let data := .elam t.data b.data
-      let meta := .meta ⟨[.link md, .link n, .info info, .link t.meta, .link b.meta]⟩
-      pure (data, meta)
+      let «meta» := .meta ⟨[.link md, .link n, .info info, .link t.meta, .link b.meta]⟩
+      pure (data, «meta»)
     | .forallE name type body info => do
       --dbg_trace s!"compileExpr {(<- read).current} all"
       let md <- compileKVMaps kvs
@@ -462,8 +462,8 @@
       let b <- compileExpr body
       --dbg_trace s!"compileExpr {(<- read).current} all b"
       let data := .eall t.data b.data
-      let meta := .meta ⟨[.link md, .link n, .info info, .link t.meta, .link b.meta]⟩
-      pure (data, meta)
+      let «meta» := .meta ⟨[.link md, .link n, .info info, .link t.meta, .link b.meta]⟩
+      pure (data, «meta»)
     | .letE name type value body nD => do
       --dbg_trace s!"compileExpr {(<- read).current} let"
       let md <- compileKVMaps kvs
@@ -472,8 +472,8 @@
       let v <- compileExpr value
       let b <- compileExpr body
       let data := .elet nD t.data v.data b.data
-      let meta := .meta ⟨[.link md, .link n, .link t.meta, .link v.meta, .link b.meta]⟩
-      pure (data, meta)
+      let «meta» := .meta ⟨[.link md, .link n, .link t.meta, .link v.meta, .link b.meta]⟩
+      pure (data, «meta»)
     | .lit (.natVal n) => do
       --dbg_trace s!"compileExpr {(<- read).current} lit nat"
       let md <- compileKVMaps kvs
@@ -491,8 +491,8 @@
       let n <- compileName typeName
       let s <- compileExpr struct
       let data := .eprj t.data idx s.data
-      let meta := .meta ⟨[.link md, .link n, .link t.meta, .link s.meta]⟩
-      pure (data, meta)
+      let «meta» := .meta ⟨[.link md, .link n, .link t.meta, .link s.meta]⟩
+      pure (data, «meta»)
     | expr@(.fvar ..)  => throw $ .exprFreeVariable expr
     | expr@(.mvar ..)  => throw $ .exprMetavariable expr
 
@@ -501,7 +501,7 @@
   | some x => pure x
   | none => do
     --dbg_trace "compileConstName {name}"
-    let (anon, meta) <- do
+    let (anon, «meta») <- do
       if name == Lean.Name.mkSimple "_obj" then pure (.prim .obj, .meta ⟨[]⟩)
       else if name == Lean.Name.mkSimple "_neutral" then pure (.prim .neutral, .meta ⟨[]⟩)
       else if name == Lean.Name.mkSimple "_unreachable" then pure (.prim .unreachable, .meta ⟨[]⟩)
@@ -514,7 +514,7 @@
     --dbg_trace "synCache {stt.synCache.size}"
     --dbg_trace "strCache {stt.strCache.size}"
     --dbg_trace "univCache {stt.univCache.size}"
-    let maddr := ⟨<- storeIxon anon, <- storeIxon meta⟩
+    let maddr := ⟨<- storeIxon anon, <- storeIxon «meta»⟩
     modifyGet fun stt => (maddr, { stt with
       constCache := stt.constCache.insert name maddr
     })
@@ -532,7 +532,7 @@
   | .inductInfo ind => do
     let _ <- MutConst.mkIndc ind >>= compileMutual
     match (<- get).constCache.find? val.name with
-    | some ⟨data, meta⟩ => do pure (<- getIxon data, <- getIxon meta)
+    | some ⟨data, «meta»⟩ => do pure (<- getIxon data, <- getIxon «meta»)
     | none => throw <| .mutualBlockMissingProjection val.name
   | c => throw <| .invalidConstantKind c.name "inductive" c.ctorName
 | .recInfo val => do
@@ -543,15 +543,15 @@
   let ls <- lvls.mapM compileName
   let t <- compileExpr type
   let data := .axio ⟨isUnsafe, lvls.length, t.data⟩
-  let meta := .meta ⟨[.link n, .links ls, .link t.meta]⟩
-  pure (data, meta)
+  let «meta» := .meta ⟨[.link n, .links ls, .link t.meta]⟩
+  pure (data, «meta»)
 | .quotInfo ⟨⟨name, lvls, type⟩, kind⟩ => .withLevels lvls do
   let n <- compileName name
   let ls <- lvls.mapM compileName
   let t <- compileExpr type
   let data := .quot ⟨kind, lvls.length, t.data⟩
-  let meta := .meta ⟨[.link n, .links ls, .link t.meta]⟩
-  pure (data, meta)
+  let «meta» := .meta ⟨[.link n, .links ls, .link t.meta]⟩
+  pure (data, «meta»)
 
 partial def compileDefn: Ix.Def -> CompileM (Ixon.Definition × Ixon.Metadata)
 | d => .withLevels d.levelParams do
@@ -562,8 +562,8 @@
   let v <- compileExpr d.value
   let as <- d.all.mapM compileName
   let data := ⟨d.kind, d.safety, ls.length, t.data, v.data⟩
-  let meta := ⟨[.link n, .links ls, .hints d.hints, .link t.meta, .link v.meta, .links as]⟩
-  return (data, meta)
+  let «meta» := ⟨[.link n, .links ls, .hints d.hints, .link t.meta, .link v.meta, .links as]⟩
+  return (data, «meta»)
 
 partial def compileRule: Lean.RecursorRule -> CompileM (Ixon.RecursorRule × (Address × Address))
 | r => do
@@ -582,8 +582,8 @@
   let as <- r.all.mapM compileName
   let data := ⟨r.k, r.isUnsafe, ls.length, r.numParams, r.numIndices,
     r.numMotives, r.numMinors, t.data, rules.map (·.1)⟩
-  let meta := ⟨[.link n, .links ls, .link t.meta, .map (rules.map (·.2)), .links as]⟩
-  pure (data, meta)
+  let «meta» := ⟨[.link n, .links ls, .link t.meta, .map (rules.map (·.2)), .links as]⟩
+  pure (data, «meta»)
 
 partial def compileConstructor (induct: Address)
 : Lean.ConstructorVal -> CompileM (Ixon.Constructor × Metadata)
@@ -593,8 +593,8 @@
   let ls <- c.levelParams.mapM compileName
   let t <- compileExpr c.type
   let data := ⟨c.isUnsafe, ls.length, c.cidx, c.numParams, c.numFields, t.data⟩
-  let meta := ⟨[.link n, .links ls, .link t.meta, .link induct]⟩
-  pure (data, meta)
+  let «meta» := ⟨[.link n, .links ls, .link t.meta, .link induct]⟩
+  pure (data, «meta»)
 
 partial def compileIndc: Ix.Ind -> CompileM (Ixon.Inductive × Map Address Address)
 | ⟨name, lvls, type, ps, is, all, ctors, nest, rcr, refl, usafe⟩ =>
@@ -615,8 +615,8 @@
     metaMap := metaMap.insert cn cm'
   let as <- all.mapM compileName
   let data := ⟨rcr, refl, usafe, ls.length, ps, is, nest, t.data, cds.toList⟩
-  let meta := ⟨[.link n, .links ls, .link t.meta, .links cms.toList, .links as]⟩
-  let m <- storeMeta meta
+  let «meta» := ⟨[.link n, .links ls, .link t.meta, .links cms.toList, .links as]⟩
+  let m <- storeMeta «meta»
   metaMap := metaMap.insert n m
   pure (data, metaMap)
 
@@ -629,11 +629,11 @@
     (const matches .defn _ || const matches .recr _) then do
     match const with
     | .defn d => do
-      let (data, meta) <- .withMutCtx (.single d.name 0) <| compileDefn d
-      pure (.defn data, .meta meta)
+      let (data, «meta») <- .withMutCtx (.single d.name 0) <| compileDefn d
+      pure (.defn data, .meta «meta»)
     | .recr r => do
-      let (data, meta) <- .withMutCtx (.single r.name 0) <| compileRecr r
-      pure (.recr data, .meta meta)
+      let (data, «meta») <- .withMutCtx (.single r.name 0) <| compileRecr r
+      pure (.recr data, .meta «meta»)
     | _ => unreachable!
   else
     let mut consts := #[]
@@ -666,23 +666,23 @@
       | some idx => pure idx
       | none => throw $ .cantFindMutIndex const'.name mutCtx
       let n <- compileName const'.name
-      let meta <- do match metas.find? n with
-      | some meta => pure ⟨[.link block.meta, .link meta]⟩
+      let «meta» <- do match metas.find? n with
+      | some «meta» => pure ⟨[.link block.meta, .link «meta»]⟩
       | none => throw $ .cantFindMutMeta const'.name metas
       let data := match const with
       | .defn _ => .dprj ⟨idx, block.data⟩
       | .indc _ => .iprj ⟨idx, block.data⟩
       | .recr _ => .rprj ⟨idx, block.data⟩
-      let addr := ⟨<- storeIxon data, <- storeMeta meta⟩
+      let addr := ⟨<- storeIxon data, <- storeMeta «meta»⟩
       modify fun stt => { stt with
         constCache := stt.constCache.insert const'.name addr
       }
-      if const'.name == const.name then ret? := some (data, .meta meta)
+      if const'.name == const.name then ret? := some (data, .meta «meta»)
       for ctor in const'.ctors do
         let cdata := .cprj ⟨idx, ctor.cidx, block.data⟩
         let cn <- compileName ctor.name
         let cmeta <- do match metas.find? cn with
-        | some meta => pure ⟨[.link block.meta, .link meta]⟩
+        | some «meta» => pure ⟨[.link block.meta, .link «meta»]⟩
         | none => throw $ .cantFindMutMeta const'.name metas
         let caddr := ⟨<- storeIxon cdata, <- storeMeta cmeta⟩
         modify fun stt => { stt with
@@ -698,7 +698,7 @@
 | classes => do
   --dbg_trace s!"compileMutConsts {(<- read).current} {repr <| classes.map (·.map (·.name))} mutCtx: {repr (<- read).mutCtx}"
   let mut data := #[]
-  let mut meta := {}
+  let mut «meta» := {}
   -- iterate through each equivalence class
   for constClass in classes do
     let mut classData := #[]
@@ -708,15 +708,15 @@
       | .indc x => do
         let (i, m) <- compileIndc x
         classData := classData.push (.indc i)
-        meta := meta.union m
+        «meta» := «meta».union m
       | .defn x => do
         let (d, m) <- compileDefn x
         classData := classData.push (.defn d)
-        meta := meta.insert (<- compileName x.name) (<- storeMeta m)
+        «meta» := «meta».insert (<- compileName x.name) (<- storeMeta m)
       | .recr x => do
         let (r, m) <- compileRecr x
         classData := classData.push (.recr r)
-        meta := meta.insert (<- compileName x.name) (<- storeMeta m)
+        «meta» := «meta».insert (<- compileName x.name) (<- storeMeta m)
     -- make sure we have no empty classes and all defs in a class are equal
     match classData.toList with
       | [] => throw (.badMutualBlock classes)
@@ -725,7 +725,7 @@
         if xs.foldr (fun y acc => (y == x) && acc) true
         then data := data.push x
         else throw (.badMutualBlock classes)
-  pure (.muts data.toList, meta)
+  pure (.muts data.toList, «meta»)
 
 /-- `sortConsts` recursively sorts a list of mutually referential constants into
 ordered equivalence classes. For most cases equivalence can be determined by
@@ -919,16 +919,15 @@
   --let typ' <- compileExpr typ
   --let val' <- compileExpr val
   let anon := .defnInfo ⟨⟨.anonymous, lvls, typ⟩, val, .opaque, .safe, []⟩
-  let (data, meta) <- compileConstant anon
-  let anonAddr := ⟨<- storeIxon data, <- storeIxon meta⟩
+  let (data, «meta») <- compileConstant anon
+  let anonAddr := ⟨<- storeIxon data, <- storeIxon «meta»⟩
   let name := anonAddr.data.toUniqueName
   let const := .defnInfo ⟨⟨name, lvls, typ⟩, val, .opaque, .safe, []⟩
-  let (data, meta) <- compileConstant const
-  let addr := ⟨<- storeIxon data, <- storeIxon meta⟩
+  let (data, «meta») <- compileConstant const
+  let addr := ⟨<- storeIxon data, <- storeIxon «meta»⟩
   if addr.data != anonAddr.data then
     throw <| .alphaInvarianceFailure anon anonAddr const addr
   else
-<<<<<<< HEAD
     tryAddLeanDef (makeLeanDef name lvls typ val)
     return addr
 
@@ -938,18 +937,6 @@
   let commMeta := Ixon.comm ⟨secret, addr.meta⟩
   let commMetaAddr <- storeIxon commMeta
   let addr' := ⟨commAddr, commMetaAddr⟩
-=======
-    tryAddLeanDef (makeLeanDef a.toUniqueName lvls typ val)
-    return (a, m)
-
-partial def commitConst (anon «meta»: Address)
-  : CompileM (Address × Address) := do
-  let secret <- freshSecret
-  let comm := .comm ⟨secret, anon⟩
-  let commAddr <- storeConst comm
-  let commMeta := .comm ⟨secret, «meta»⟩
-  let commMetaAddr <- storeConst commMeta
->>>>>>> cce7f9bf
   modify fun stt => { stt with
     comms := stt.comms.insert commAddr.toUniqueName addr'
   }
