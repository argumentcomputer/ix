import Lean
import Ix.Address
import Ix.CompileM

open Lean

open System (FilePath)

open Elab in
def getFileEnv (path : FilePath) : IO Environment := do
  let out ← IO.Process.output {
    cmd := "lake"
    args := #["setup-file", path.toString]
  }
  let split := out.stdout.splitOn "\"oleanPath\":[" |>.getD 1 ""
  let split := split.splitOn "],\"loadDynlibPaths\":[" |>.getD 0 ""
  let paths := split.replace "\"" "" |>.splitOn ","|>.map FilePath.mk
  initSearchPath (← findSysroot) paths

  let source ← IO.FS.readFile path
  let inputCtx := Parser.mkInputContext source path.toString
  let (header, parserState, messages) ← Parser.parseHeader inputCtx
  let (env, messages) ← processHeader header default messages inputCtx 0
  let env := env.setMainModule default
  let commandState := Command.mkState env messages default
  let stt ← IO.processCommands inputCtx parserState commandState
  let msgs := stt.commandState.messages
  if msgs.hasErrors then
    throw $ IO.userError $ "\n\n".intercalate $
      (← msgs.toList.mapM (·.toString)).map String.trim
  else return stt.commandState.env

elab "this_file!" : term => do
  let ctx ← readThe Core.Context
  let srcPath := FilePath.mk ctx.fileName
  return ToExpr.toExpr srcPath

macro "get_env!" : term =>
  `(getFileEnv this_file!)

<<<<<<< HEAD
--def computeIxAddress (env: Lean.Environment) (const : ConstantInfo) : IO Address := do
--  let ((a, _), _) <- Ix.Compile.compileConstIO env const
--  return a
=======
def computeIxAddress (env: Lean.Environment) (const : ConstantInfo) : IO Address := do
  let ((a, _), _) <- Ix.Compile.compileConstIO env const
  return a
>>>>>>> 67a1eacc

def runCore (f : CoreM α) (env : Environment) : IO α :=
  Prod.fst <$> f.toIO { fileName := default, fileMap := default } { env }

def runMeta (f : MetaM α) (env : Environment) : IO α :=
  Prod.fst <$> f.toIO { fileName := default, fileMap := default } { env }

def metaMakeList (α: Lean.Expr) (names: List Lean.Name) : MetaM Expr := do
  let nil <- Meta.mkAppOptM ``List.nil #[.some α]
  names.foldrM (fun n t => Meta.mkAppOptM ``List.cons #[.some α, mkConst n, t]) nil

def metaMakeDef [Lean.ToExpr α] (a: α) : MetaM (List Lean.Name × Lean.Expr × Lean.Expr) := do
  let val := Lean.toExpr a
  let typ <- Meta.inferType val
  let lvls := (Lean.collectLevelParams default typ).params.toList
  return (lvls, typ, val)

def metaMakeEvalClaim (func: Lean.Name) (args : List Lean.Expr)
  : MetaM (List Lean.Name × Lean.Expr × Lean.Expr × Lean.Expr × Lean.Expr) := do
  let input <- Meta.mkAppM func args.toArray
  let output <- Meta.reduce input
  let type <- Meta.inferType output
  let sort <- Meta.inferType type
  let lvls := (Lean.collectLevelParams default input).params.toList
  return (lvls, input, output, type, sort)

<|MERGE_RESOLUTION|>--- conflicted
+++ resolved
@@ -38,15 +38,9 @@
 macro "get_env!" : term =>
   `(getFileEnv this_file!)
 
-<<<<<<< HEAD
---def computeIxAddress (env: Lean.Environment) (const : ConstantInfo) : IO Address := do
---  let ((a, _), _) <- Ix.Compile.compileConstIO env const
---  return a
-=======
 def computeIxAddress (env: Lean.Environment) (const : ConstantInfo) : IO Address := do
   let ((a, _), _) <- Ix.Compile.compileConstIO env const
   return a
->>>>>>> 67a1eacc
 
 def runCore (f : CoreM α) (env : Environment) : IO α :=
   Prod.fst <$> f.toIO { fileName := default, fileMap := default } { env }
