--- conflicted
+++ resolved
@@ -7,15 +7,6 @@
 def computeIxAddress (const : ConstantInfo) (constMap: ConstMap) : IO Address := do
   IO.ofExcept (<- Ix.CanonM.canonicalize constMap const)
 
-<<<<<<< HEAD
-/-- Computes the Ix address of an anonymous definition whose value is provided as input -/
-elab "ix_adr" stx:term : term => do
-  let value ← Elab.Term.elabTerm stx none >>= instantiateExprMVars
-  Meta.check value
---  let type ← Meta.inferType value >>= instantiateExprMVars
-  let type ← Meta.inferType value
-  let const := .defnInfo {
-=======
 open System (FilePath)
 
 open Elab in
@@ -52,7 +43,6 @@
 
 def mkAnonDefInfoRaw (type : Expr) (value : Expr) : ConstantInfo :=
   .defnInfo {
->>>>>>> dd1c1a9b
     name        := .anonymous
     levelParams := []
     type
@@ -60,15 +50,6 @@
     hints       := .opaque
     safety      := .safe
   }
-<<<<<<< HEAD
-  IO.println s!"{type}"
-  let adr <- computeIxAddress const (← getEnv).constants
-  return toExpr $ adr
-
-def id' (A: Type) (x: A) := x
-
---#eval (ix_adr id')
-=======
 
 def mkAnonDefInfo [inst : ToExpr α] (a : α) : ConstantInfo :=
   mkAnonDefInfoRaw inst.toTypeExpr (toExpr a)
@@ -77,5 +58,4 @@
   Prod.fst <$> f.toIO { fileName := default, fileMap := default } { env }
 
 def runMeta (f : MetaM α) (env : Environment) : IO α :=
-  Prod.fst <$> f.toIO { fileName := default, fileMap := default } { env }
->>>>>>> dd1c1a9b
+  Prod.fst <$> f.toIO { fileName := default, fileMap := default } { env }