import Cli
import Ix.Cronos
import Ix.Common
import Ix.CompileM
import Ix.TransportM
import Ix.Store
import Ix.Address
import Lean

-- ix store <lean file>
-- ix store get <address>
-- ix store remat <address> <address>
def runStore (p : Cli.Parsed) : IO UInt32 := do
  let source : String       := p.positionalArg! "source" |>.as! String
  let mut cronos ← Cronos.new.clock "Lean-frontend"
  Lean.setLibsPaths source
  StoreIO.toIO Store.ensureStoreDir
  let path := ⟨source⟩
  let leanEnv ← Lean.runFrontend (← IO.FS.readFile path) path
  cronos ← cronos.clock "Lean-frontend"
  -- Start content-addressing
  cronos ← cronos.clock "content-address"
  let stt ← Ix.Compile.compileEnvIO leanEnv
  stt.names.forM fun name (const, meta) => do
     IO.println <| s!"{name}:"
     IO.println <| s!"  #{const}"
     --IO.println <| s!"  {repr <| stt.store.find! const}"
     --IO.println <| s!"  {hexOfBytes (Ixon.Serialize.put (stt.store.find! const))}"
     IO.println <| s!"  #{meta}"
     --IO.println <| s!"  {repr <| stt.store.find! meta}"
     --IO.println <| s!"  {hexOfBytes (Ixon.Serialize.put (stt.store.find! meta))}"
  --stt.store.forM fun adr const => do
  --   IO.println <| s!"adr' {adr}"
  --   IO.println <| s!"const {repr const}"
  --   let adr' <- StoreIO.toIO (writeConst const)
  --   IO.println <| s!"adr' {adr}"
  --   let const' <- StoreIO.toIO (readConst adr')
  --   IO.println <| s!"const' {repr const'}"
  cronos ← cronos.clock "content-address"
  IO.println cronos.summary
  return 0

def runGet (p : Cli.Parsed) : IO UInt32 := do
  let input : String       := p.positionalArg! "address" |>.as! String
  let address : Address <- IO.ofExcept $
    match Address.fromString input with
    | .some a => .ok a
    | .none => .error "bad address"
  let const <- StoreIO.toIO (Store.readConst address)
  IO.println <| s!"{repr const}"
  return 0

def runRemat (p : Cli.Parsed) : IO UInt32 := do
  let cont : String       := p.positionalArg! "constantAddress" |>.as! String
  let meta : String       := p.positionalArg! "metadataAddress" |>.as! String
  let (c, m) <- IO.ofExcept $
    match Address.fromString cont, Address.fromString meta with
    | .some c, .some m => .ok (c, m)
    | .none, _ => .error "bad address {cont}"
    | _, .none => .error "bad address {meta}"
  let cont <- StoreIO.toIO (Store.readConst c)
  let meta <- StoreIO.toIO (Store.readConst m)
  let ix := Ix.TransportM.rematerialize cont meta
  IO.println <| s!"{repr ix}"
  return 0

def storeGetCmd : Cli.Cmd := `[Cli|
  get VIA runGet;
  "print a store entry"
  ARGS:
    address  : String; "Ix address"
]

def storeRematCmd : Cli.Cmd := `[Cli|
  remat VIA runRemat;
  "print a store entry"
  ARGS:
    constantAddress  : String; "Ix constant address"
    metadataAddress  : String; "Ix metadata address"
]

def storeCmd : Cli.Cmd := `[Cli|
  store VIA runStore;
  "Interact with the Ix store"

  FLAGS:
    cron, "cronos"   : String; "enable Cronos timings"

  ARGS:
    source : String; "Source file input"

  SUBCOMMANDS:
    storeGetCmd;
    storeRematCmd
<<<<<<< HEAD
]
=======
]
>>>>>>> 9705fd49
<|MERGE_RESOLUTION|>--- conflicted
+++ resolved
@@ -92,8 +92,4 @@
   SUBCOMMANDS:
     storeGetCmd;
     storeRematCmd
-<<<<<<< HEAD
-]
-=======
-]
->>>>>>> 9705fd49
+]