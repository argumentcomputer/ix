--- conflicted
+++ resolved
@@ -20,24 +20,19 @@
 opaque reveal [Inhabited α] (comm : Commitment α) : α
 opaque revealThen [Inhabited β] (comm : Commitment α) (f : β) : β
 
-<<<<<<< HEAD
---def commitIO (secret : Address) (payload : α) : IO $ Commitment α :=
---  let payloadAdr := ix_adr payload
---  let bytes := secret.hash ++ payloadAdr.hash
---  let commAdr := Blake3.hash bytes
---  -- TODO: persist commitment preimages as private data
---  return ⟨⟨commAdr.val⟩⟩
-=======
 def persistCommit (secret : Address) (payload : Address) : IO $ Commitment α :=
   let commAdr := Blake3.hash $ secret.hash ++ payload.hash
   -- TODO: persist commitment preimages as private data
   return ⟨⟨commAdr.val⟩⟩
 
-def mkCommitRaw (secret : Address) (type : Lean.Expr) (value : Lean.Expr)
-    (consts : Lean.ConstMap) : IO $ Commitment α :=
-  persistCommit secret $ computeIxAddress (mkAnonDefInfoRaw type value) consts
+def mkCommitRaw 
+  (secret : Address) (type : Lean.Expr) (value : Lean.Expr)
+  (consts : Lean.ConstMap)
+  : IO (Commitment α) := do
+  let adr <- computeIxAddress (mkAnonDefInfoRaw type value) consts
+  persistCommit secret adr
 
-def mkCommit [Lean.ToExpr α] (secret : Address) (a : α) (consts : Lean.ConstMap) :
-    IO $ Commitment α :=
-  persistCommit secret $ computeIxAddress (mkAnonDefInfo a) consts
->>>>>>> dd1c1a9b
+def mkCommit [Lean.ToExpr α] (secret : Address) (a : α) (consts : Lean.ConstMap) 
+  : IO (Commitment α) := do
+  let adr <- (computeIxAddress (mkAnonDefInfo a) consts)
+  persistCommit secret adr