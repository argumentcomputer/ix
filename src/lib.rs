--- conflicted
+++ resolved
@@ -1,22 +1,2 @@
 pub mod eiur;
-<<<<<<< HEAD
-
-use blake3::hash;
-
-#[export_name = "blake3"]
-pub extern "C" fn blake3(mem: &mut [u8; 32], len: usize, input: *const u8) {
-    unsafe {
-        *mem = *hash(std::slice::from_raw_parts(input, len)).as_bytes();
-    }
-}
-
-#[cfg(test)]
-mod tests {
-    #[test]
-    fn it_works() {
-        assert_eq!(1 + 1, 2);
-    }
-}
-=======
-pub mod lean;
->>>>>>> 0539add9
+pub mod lean;