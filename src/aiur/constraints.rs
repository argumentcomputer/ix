use multi_stark::{
    builder::symbolic::SymbolicExpression, lookup::Lookup, p3_field::PrimeCharacteristicRing,
};
use std::ops::Range;

use super::{
    G,
    bytecode::{Block, Ctrl, Function, FunctionLayout, Op, Toplevel},
    trace::Channel,
};

#[macro_export]
macro_rules! sym_var {
    ($a:expr) => {{
        use multi_stark::builder::symbolic::*;
        let entry = Entry::Main { offset: 0 };
        SymbolicExpression::Variable(SymbolicVariable::new(entry, $a))
    }};
}

type Expr = SymbolicExpression<G>;
type Degree = u8;

/// Holds data for a function circuit.
pub struct Constraints {
    pub zeros: Vec<Expr>,
    pub selectors: Range<usize>,
    pub width: usize,
}

struct ConstraintState {
    function_index: G,
    layout: FunctionLayout,
    column: usize,
    lookup: usize,
    lookups: Vec<Lookup<Expr>>,
    map: Vec<(Expr, Degree)>,
    constraints: Constraints,
}

struct SharedState {
    column: usize,
    lookup: usize,
    map_len: usize,
}

impl ConstraintState {
    fn selector_index(&self, sel: usize) -> usize {
        sel + self.layout.input_size
    }

    fn next_lookup(&mut self) -> &mut Lookup<Expr> {
        let lookup = &mut self.lookups[self.lookup];
        self.lookup += 1;
        lookup
    }

    fn next_auxiliary(&mut self) -> Expr {
        self.column += 1;
        sym_var!(self.column - 1)
    }

    fn save(&mut self) -> SharedState {
        SharedState {
            column: self.column,
            lookup: self.lookup,
            map_len: self.map.len(),
        }
    }

    #[allow(clippy::needless_pass_by_value)]
    fn restore(&mut self, init: SharedState) {
        self.column = init.column;
        self.lookup = init.lookup;
        self.map.truncate(init.map_len);
    }
}

impl Toplevel {
    pub fn build_constraints(&self, function_index: usize) -> (Constraints, Vec<Lookup<Expr>>) {
        let function = &self.functions[function_index];
<<<<<<< HEAD
        let empty_lookup = Lookup {
            multiplicity: Expr::Constant(G::ZERO),
            args: vec![],
        };
=======
>>>>>>> 6218dcbb
        let constraints = Constraints {
            zeros: vec![],
            selectors: 0..0,
            width: function.layout.width(),
        };
        let mut state = ConstraintState {
            function_index: G::from_usize(function_index),
            layout: function.layout,
            column: 0,
            lookup: 0,
            map: vec![],
<<<<<<< HEAD
            lookups: vec![empty_lookup; function.layout.lookups],
=======
            lookups: vec![Lookup::empty(); function.layout.lookups],
>>>>>>> 6218dcbb
            constraints,
        };
        function.build_constraints(&mut state, self);
        (state.constraints, state.lookups)
    }
}

impl Function {
    fn build_constraints(&self, state: &mut ConstraintState, toplevel: &Toplevel) {
        // the first columns are occupied by the input, which is also mapped
        state.column += self.layout.input_size;
        (0..self.layout.input_size).for_each(|i| state.map.push((sym_var!(i), 1)));
        // then comes the selectors, which are not mapped
        let init_sel = state.column;
        let final_sel = state.column + self.layout.selectors;
        state.constraints.selectors = init_sel..final_sel;
        state.column = final_sel;
        // the multiplicity occupies another column
        let multiplicity = sym_var!(state.column);
        state.column += 1;
        // the return lookup occupies the first lookup slot
        state.lookups[0].multiplicity = -multiplicity.clone();
        state.lookup += 1;
        // the multiplicity can only be set if one and only one selector is set
        let sel = self.body.get_block_selector(state);
        state
            .constraints
            .zeros
            .push(multiplicity * (Expr::from(G::ONE) - sel.clone()));
        self.body.collect_constraints(sel, state, toplevel);
    }
}

impl Block {
    fn collect_constraints(&self, sel: Expr, state: &mut ConstraintState, toplevel: &Toplevel) {
        self.ops
            .iter()
            .for_each(|op| op.collect_constraints(&sel, state));
        self.ctrl.collect_constraints(sel, state, toplevel);
    }

    fn get_block_selector(&self, state: &mut ConstraintState) -> Expr {
        (self.min_sel_included..self.max_sel_excluded)
            .map(|i| sym_var!(state.selector_index(i)))
            .fold(Expr::Constant(G::ZERO), |var, acc| var + acc)
    }
}

impl Ctrl {
    #[allow(clippy::needless_pass_by_value)]
    fn collect_constraints(&self, sel: Expr, state: &mut ConstraintState, toplevel: &Toplevel) {
        match self {
            Ctrl::Return(_, values) => {
                // channel and function index
                let mut vector = vec![
                    sel.clone() * Channel::Function.to_field(),
                    sel.clone() * state.function_index,
                ];
                // input
                vector.extend(
                    (0..state.layout.input_size).map(|arg| sel.clone() * state.map[arg].0.clone()),
                );
                // output
                vector.extend(
                    values
                        .iter()
                        .map(|arg| sel.clone() * state.map[*arg].0.clone()),
                );
                let mut values_iter = vector.into_iter();
                let lookup = &mut state.lookups[0];
                lookup
                    .args
                    .iter_mut()
                    .zip(values_iter.by_ref())
                    .for_each(|(arg, value)| {
                        *arg += value;
                    });
                lookup.args.extend(values_iter);
                // multiplicity is already set
            }
            Ctrl::Match(var, cases, def) => {
                let (var, _) = state.map[*var].clone();
                for (&value, branch) in cases.iter() {
                    let init = state.save();
                    let branch_sel = branch.get_block_selector(state);
                    state
                        .constraints
                        .zeros
                        .push(branch_sel.clone() * (var.clone() - Expr::from(value)));
                    branch.collect_constraints(branch_sel, state, toplevel);
                    state.restore(init);
                }
                def.iter().for_each(|branch| {
                    let init = state.save();
                    let branch_sel = branch.get_block_selector(state);
                    for &value in cases.keys() {
                        let inverse = state.next_auxiliary();
                        state.constraints.zeros.push(
                            branch_sel.clone()
                                * ((var.clone() - Expr::from(value)) * inverse
                                    - Expr::from(G::ONE)),
                        );
                    }
                    branch.collect_constraints(branch_sel, state, toplevel);
                    state.restore(init);
                })
            }
        }
    }
}

impl Op {
    fn collect_constraints(&self, sel: &Expr, state: &mut ConstraintState) {
        match self {
            Op::Const(f) => state.map.push(((*f).into(), 0)),
            Op::Add(a, b) => {
                let (a, a_deg) = &state.map[*a];
                let (b, b_deg) = &state.map[*b];
                let deg = a_deg.max(b_deg);
                state.map.push((a.clone() + b.clone(), *deg));
            }
            Op::Sub(a, b) => {
                let (a, a_deg) = &state.map[*a];
                let (b, b_deg) = &state.map[*b];
                let deg = a_deg.max(b_deg);
                state.map.push((a.clone() - b.clone(), *deg));
            }
            Op::Mul(a, b) => {
                let (a, a_deg) = &state.map[*a];
                let (b, b_deg) = &state.map[*b];
                let deg = a_deg + b_deg;
                let mul = a.clone() * b.clone();
                if deg < 2 {
                    state.map.push((mul, deg));
                } else {
                    let col = state.next_auxiliary();
                    state.map.push((col.clone(), 1));
                    state.constraints.zeros.push(sel.clone() * (col - mul));
                }
            }
            Op::Call(function_index, inputs, output_size) => {
                // channel and function index
                let mut vector = vec![
                    sel.clone() * Channel::Function.to_field(),
                    sel.clone() * G::from_usize(*function_index),
                ];
                // input
                vector.extend(
                    inputs
                        .iter()
                        .map(|arg| sel.clone() * state.map[*arg].0.clone()),
                );
                // output
                let output = (0..*output_size).map(|_| {
                    let col = state.next_auxiliary();
                    state.map.push((col.clone(), 1));
                    col
                });
                vector.extend(output);
                let mut values_iter = vector.into_iter();
                let lookup = state.next_lookup();
                lookup
                    .args
                    .iter_mut()
                    .zip(values_iter.by_ref())
                    .for_each(|(arg, value)| {
                        *arg += value;
                    });
                lookup.args.extend(values_iter);
                lookup.multiplicity += sel.clone();
            }
            Op::Store(values) => {
                let size = values.len();
                // channel, function index and pointer
                let ptr = state.next_auxiliary();
                state.map.push((ptr.clone(), 1));
                let mut vector = vec![
                    sel.clone() * Channel::Memory.to_field(),
                    sel.clone() * G::from_usize(size),
                    sel.clone() * ptr.clone(),
                ];
                // stored values
                vector.extend(
                    values
                        .iter()
                        .map(|value| sel.clone() * state.map[*value].0.clone()),
                );
                let mut values_iter = vector.into_iter();
                let lookup = state.next_lookup();
                lookup
                    .args
                    .iter_mut()
                    .zip(values_iter.by_ref())
                    .for_each(|(arg, value)| {
                        *arg += value;
                    });
                lookup.args.extend(values_iter);
                lookup.multiplicity += sel.clone();
            }
            Op::Load(size, ptr) => {
                // channel, size and pointer
                let mut vector = vec![
                    sel.clone() * Channel::Memory.to_field(),
                    sel.clone() * G::from_usize(*size),
                    sel.clone() * state.map[*ptr].0.clone(),
                ];
                // loaded values
                let values = (0..*size).map(|_| {
                    let col = state.next_auxiliary();
                    state.map.push((col.clone(), 1));
                    col
                });
                vector.extend(values);
                let mut values_iter = vector.into_iter();
                let lookup = state.next_lookup();
                lookup
                    .args
                    .iter_mut()
                    .zip(values_iter.by_ref())
                    .for_each(|(arg, value)| {
                        *arg += value;
                    });
                lookup.args.extend(values_iter);
                lookup.multiplicity += sel.clone();
            }
        }
    }
}<|MERGE_RESOLUTION|>--- conflicted
+++ resolved
@@ -1,21 +1,22 @@
 use multi_stark::{
-    builder::symbolic::SymbolicExpression, lookup::Lookup, p3_field::PrimeCharacteristicRing,
+  builder::symbolic::SymbolicExpression, lookup::Lookup,
+  p3_field::PrimeCharacteristicRing,
 };
 use std::ops::Range;
 
 use super::{
-    G,
-    bytecode::{Block, Ctrl, Function, FunctionLayout, Op, Toplevel},
-    trace::Channel,
+  bytecode::{Block, Ctrl, Function, FunctionLayout, Op, Toplevel},
+  trace::Channel,
+  G,
 };
 
 #[macro_export]
 macro_rules! sym_var {
-    ($a:expr) => {{
-        use multi_stark::builder::symbolic::*;
-        let entry = Entry::Main { offset: 0 };
-        SymbolicExpression::Variable(SymbolicVariable::new(entry, $a))
-    }};
+  ($a:expr) => {{
+    use multi_stark::builder::symbolic::*;
+    let entry = Entry::Main { offset: 0 };
+    SymbolicExpression::Variable(SymbolicVariable::new(entry, $a))
+  }};
 }
 
 type Expr = SymbolicExpression<G>;
@@ -23,310 +24,301 @@
 
 /// Holds data for a function circuit.
 pub struct Constraints {
-    pub zeros: Vec<Expr>,
-    pub selectors: Range<usize>,
-    pub width: usize,
+  pub zeros: Vec<Expr>,
+  pub selectors: Range<usize>,
+  pub width: usize,
 }
 
 struct ConstraintState {
-    function_index: G,
-    layout: FunctionLayout,
-    column: usize,
-    lookup: usize,
-    lookups: Vec<Lookup<Expr>>,
-    map: Vec<(Expr, Degree)>,
-    constraints: Constraints,
+  function_index: G,
+  layout: FunctionLayout,
+  column: usize,
+  lookup: usize,
+  lookups: Vec<Lookup<Expr>>,
+  map: Vec<(Expr, Degree)>,
+  constraints: Constraints,
 }
 
 struct SharedState {
-    column: usize,
-    lookup: usize,
-    map_len: usize,
+  column: usize,
+  lookup: usize,
+  map_len: usize,
 }
 
 impl ConstraintState {
-    fn selector_index(&self, sel: usize) -> usize {
-        sel + self.layout.input_size
+  fn selector_index(&self, sel: usize) -> usize {
+    sel + self.layout.input_size
+  }
+
+  fn next_lookup(&mut self) -> &mut Lookup<Expr> {
+    let lookup = &mut self.lookups[self.lookup];
+    self.lookup += 1;
+    lookup
+  }
+
+  fn next_auxiliary(&mut self) -> Expr {
+    self.column += 1;
+    sym_var!(self.column - 1)
+  }
+
+  fn save(&mut self) -> SharedState {
+    SharedState {
+      column: self.column,
+      lookup: self.lookup,
+      map_len: self.map.len(),
     }
-
-    fn next_lookup(&mut self) -> &mut Lookup<Expr> {
-        let lookup = &mut self.lookups[self.lookup];
-        self.lookup += 1;
-        lookup
-    }
-
-    fn next_auxiliary(&mut self) -> Expr {
-        self.column += 1;
-        sym_var!(self.column - 1)
-    }
-
-    fn save(&mut self) -> SharedState {
-        SharedState {
-            column: self.column,
-            lookup: self.lookup,
-            map_len: self.map.len(),
-        }
-    }
-
-    #[allow(clippy::needless_pass_by_value)]
-    fn restore(&mut self, init: SharedState) {
-        self.column = init.column;
-        self.lookup = init.lookup;
-        self.map.truncate(init.map_len);
-    }
+  }
+
+  #[allow(clippy::needless_pass_by_value)]
+  fn restore(&mut self, init: SharedState) {
+    self.column = init.column;
+    self.lookup = init.lookup;
+    self.map.truncate(init.map_len);
+  }
 }
 
 impl Toplevel {
-    pub fn build_constraints(&self, function_index: usize) -> (Constraints, Vec<Lookup<Expr>>) {
-        let function = &self.functions[function_index];
-<<<<<<< HEAD
-        let empty_lookup = Lookup {
-            multiplicity: Expr::Constant(G::ZERO),
-            args: vec![],
-        };
-=======
->>>>>>> 6218dcbb
-        let constraints = Constraints {
-            zeros: vec![],
-            selectors: 0..0,
-            width: function.layout.width(),
-        };
-        let mut state = ConstraintState {
-            function_index: G::from_usize(function_index),
-            layout: function.layout,
-            column: 0,
-            lookup: 0,
-            map: vec![],
-<<<<<<< HEAD
-            lookups: vec![empty_lookup; function.layout.lookups],
-=======
-            lookups: vec![Lookup::empty(); function.layout.lookups],
->>>>>>> 6218dcbb
-            constraints,
-        };
-        function.build_constraints(&mut state, self);
-        (state.constraints, state.lookups)
-    }
+  pub fn build_constraints(
+    &self,
+    function_index: usize,
+  ) -> (Constraints, Vec<Lookup<Expr>>) {
+    let function = &self.functions[function_index];
+    let constraints = Constraints {
+      zeros: vec![],
+      selectors: 0..0,
+      width: function.layout.width(),
+    };
+    let mut state = ConstraintState {
+      function_index: G::from_usize(function_index),
+      layout: function.layout,
+      column: 0,
+      lookup: 0,
+      map: vec![],
+      lookups: vec![Lookup::empty(); function.layout.lookups],
+      constraints,
+    };
+    function.build_constraints(&mut state, self);
+    (state.constraints, state.lookups)
+  }
 }
 
 impl Function {
-    fn build_constraints(&self, state: &mut ConstraintState, toplevel: &Toplevel) {
-        // the first columns are occupied by the input, which is also mapped
-        state.column += self.layout.input_size;
-        (0..self.layout.input_size).for_each(|i| state.map.push((sym_var!(i), 1)));
-        // then comes the selectors, which are not mapped
-        let init_sel = state.column;
-        let final_sel = state.column + self.layout.selectors;
-        state.constraints.selectors = init_sel..final_sel;
-        state.column = final_sel;
-        // the multiplicity occupies another column
-        let multiplicity = sym_var!(state.column);
-        state.column += 1;
-        // the return lookup occupies the first lookup slot
-        state.lookups[0].multiplicity = -multiplicity.clone();
-        state.lookup += 1;
-        // the multiplicity can only be set if one and only one selector is set
-        let sel = self.body.get_block_selector(state);
-        state
+  fn build_constraints(
+    &self,
+    state: &mut ConstraintState,
+    toplevel: &Toplevel,
+  ) {
+    // the first columns are occupied by the input, which is also mapped
+    state.column += self.layout.input_size;
+    (0..self.layout.input_size).for_each(|i| state.map.push((sym_var!(i), 1)));
+    // then comes the selectors, which are not mapped
+    let init_sel = state.column;
+    let final_sel = state.column + self.layout.selectors;
+    state.constraints.selectors = init_sel..final_sel;
+    state.column = final_sel;
+    // the multiplicity occupies another column
+    let multiplicity = sym_var!(state.column);
+    state.column += 1;
+    // the return lookup occupies the first lookup slot
+    state.lookups[0].multiplicity = -multiplicity.clone();
+    state.lookup += 1;
+    // the multiplicity can only be set if one and only one selector is set
+    let sel = self.body.get_block_selector(state);
+    state
+      .constraints
+      .zeros
+      .push(multiplicity * (Expr::from(G::ONE) - sel.clone()));
+    self.body.collect_constraints(sel, state, toplevel);
+  }
+}
+
+impl Block {
+  fn collect_constraints(
+    &self,
+    sel: Expr,
+    state: &mut ConstraintState,
+    toplevel: &Toplevel,
+  ) {
+    self.ops.iter().for_each(|op| op.collect_constraints(&sel, state));
+    self.ctrl.collect_constraints(sel, state, toplevel);
+  }
+
+  fn get_block_selector(&self, state: &mut ConstraintState) -> Expr {
+    (self.min_sel_included..self.max_sel_excluded)
+      .map(|i| sym_var!(state.selector_index(i)))
+      .fold(Expr::Constant(G::ZERO), |var, acc| var + acc)
+  }
+}
+
+impl Ctrl {
+  #[allow(clippy::needless_pass_by_value)]
+  fn collect_constraints(
+    &self,
+    sel: Expr,
+    state: &mut ConstraintState,
+    toplevel: &Toplevel,
+  ) {
+    match self {
+      Ctrl::Return(_, values) => {
+        // channel and function index
+        let mut vector = vec![
+          sel.clone() * Channel::Function.to_field(),
+          sel.clone() * state.function_index,
+        ];
+        // input
+        vector.extend(
+          (0..state.layout.input_size)
+            .map(|arg| sel.clone() * state.map[arg].0.clone()),
+        );
+        // output
+        vector.extend(
+          values.iter().map(|arg| sel.clone() * state.map[*arg].0.clone()),
+        );
+        let mut values_iter = vector.into_iter();
+        let lookup = &mut state.lookups[0];
+        lookup.args.iter_mut().zip(values_iter.by_ref()).for_each(
+          |(arg, value)| {
+            *arg += value;
+          },
+        );
+        lookup.args.extend(values_iter);
+        // multiplicity is already set
+      },
+      Ctrl::Match(var, cases, def) => {
+        let (var, _) = state.map[*var].clone();
+        for (&value, branch) in cases.iter() {
+          let init = state.save();
+          let branch_sel = branch.get_block_selector(state);
+          state
             .constraints
             .zeros
-            .push(multiplicity * (Expr::from(G::ONE) - sel.clone()));
-        self.body.collect_constraints(sel, state, toplevel);
+            .push(branch_sel.clone() * (var.clone() - Expr::from(value)));
+          branch.collect_constraints(branch_sel, state, toplevel);
+          state.restore(init);
+        }
+        def.iter().for_each(|branch| {
+          let init = state.save();
+          let branch_sel = branch.get_block_selector(state);
+          for &value in cases.keys() {
+            let inverse = state.next_auxiliary();
+            state.constraints.zeros.push(
+              branch_sel.clone()
+                * ((var.clone() - Expr::from(value)) * inverse
+                  - Expr::from(G::ONE)),
+            );
+          }
+          branch.collect_constraints(branch_sel, state, toplevel);
+          state.restore(init);
+        })
+      },
     }
-}
-
-impl Block {
-    fn collect_constraints(&self, sel: Expr, state: &mut ConstraintState, toplevel: &Toplevel) {
-        self.ops
-            .iter()
-            .for_each(|op| op.collect_constraints(&sel, state));
-        self.ctrl.collect_constraints(sel, state, toplevel);
+  }
+}
+
+impl Op {
+  fn collect_constraints(&self, sel: &Expr, state: &mut ConstraintState) {
+    match self {
+      Op::Const(f) => state.map.push(((*f).into(), 0)),
+      Op::Add(a, b) => {
+        let (a, a_deg) = &state.map[*a];
+        let (b, b_deg) = &state.map[*b];
+        let deg = a_deg.max(b_deg);
+        state.map.push((a.clone() + b.clone(), *deg));
+      },
+      Op::Sub(a, b) => {
+        let (a, a_deg) = &state.map[*a];
+        let (b, b_deg) = &state.map[*b];
+        let deg = a_deg.max(b_deg);
+        state.map.push((a.clone() - b.clone(), *deg));
+      },
+      Op::Mul(a, b) => {
+        let (a, a_deg) = &state.map[*a];
+        let (b, b_deg) = &state.map[*b];
+        let deg = a_deg + b_deg;
+        let mul = a.clone() * b.clone();
+        if deg < 2 {
+          state.map.push((mul, deg));
+        } else {
+          let col = state.next_auxiliary();
+          state.map.push((col.clone(), 1));
+          state.constraints.zeros.push(sel.clone() * (col - mul));
+        }
+      },
+      Op::Call(function_index, inputs, output_size) => {
+        // channel and function index
+        let mut vector = vec![
+          sel.clone() * Channel::Function.to_field(),
+          sel.clone() * G::from_usize(*function_index),
+        ];
+        // input
+        vector.extend(
+          inputs.iter().map(|arg| sel.clone() * state.map[*arg].0.clone()),
+        );
+        // output
+        let output = (0..*output_size).map(|_| {
+          let col = state.next_auxiliary();
+          state.map.push((col.clone(), 1));
+          col
+        });
+        vector.extend(output);
+        let mut values_iter = vector.into_iter();
+        let lookup = state.next_lookup();
+        lookup.args.iter_mut().zip(values_iter.by_ref()).for_each(
+          |(arg, value)| {
+            *arg += value;
+          },
+        );
+        lookup.args.extend(values_iter);
+        lookup.multiplicity += sel.clone();
+      },
+      Op::Store(values) => {
+        let size = values.len();
+        // channel, function index and pointer
+        let ptr = state.next_auxiliary();
+        state.map.push((ptr.clone(), 1));
+        let mut vector = vec![
+          sel.clone() * Channel::Memory.to_field(),
+          sel.clone() * G::from_usize(size),
+          sel.clone() * ptr.clone(),
+        ];
+        // stored values
+        vector.extend(
+          values.iter().map(|value| sel.clone() * state.map[*value].0.clone()),
+        );
+        let mut values_iter = vector.into_iter();
+        let lookup = state.next_lookup();
+        lookup.args.iter_mut().zip(values_iter.by_ref()).for_each(
+          |(arg, value)| {
+            *arg += value;
+          },
+        );
+        lookup.args.extend(values_iter);
+        lookup.multiplicity += sel.clone();
+      },
+      Op::Load(size, ptr) => {
+        // channel, size and pointer
+        let mut vector = vec![
+          sel.clone() * Channel::Memory.to_field(),
+          sel.clone() * G::from_usize(*size),
+          sel.clone() * state.map[*ptr].0.clone(),
+        ];
+        // loaded values
+        let values = (0..*size).map(|_| {
+          let col = state.next_auxiliary();
+          state.map.push((col.clone(), 1));
+          col
+        });
+        vector.extend(values);
+        let mut values_iter = vector.into_iter();
+        let lookup = state.next_lookup();
+        lookup.args.iter_mut().zip(values_iter.by_ref()).for_each(
+          |(arg, value)| {
+            *arg += value;
+          },
+        );
+        lookup.args.extend(values_iter);
+        lookup.multiplicity += sel.clone();
+      },
     }
-
-    fn get_block_selector(&self, state: &mut ConstraintState) -> Expr {
-        (self.min_sel_included..self.max_sel_excluded)
-            .map(|i| sym_var!(state.selector_index(i)))
-            .fold(Expr::Constant(G::ZERO), |var, acc| var + acc)
-    }
-}
-
-impl Ctrl {
-    #[allow(clippy::needless_pass_by_value)]
-    fn collect_constraints(&self, sel: Expr, state: &mut ConstraintState, toplevel: &Toplevel) {
-        match self {
-            Ctrl::Return(_, values) => {
-                // channel and function index
-                let mut vector = vec![
-                    sel.clone() * Channel::Function.to_field(),
-                    sel.clone() * state.function_index,
-                ];
-                // input
-                vector.extend(
-                    (0..state.layout.input_size).map(|arg| sel.clone() * state.map[arg].0.clone()),
-                );
-                // output
-                vector.extend(
-                    values
-                        .iter()
-                        .map(|arg| sel.clone() * state.map[*arg].0.clone()),
-                );
-                let mut values_iter = vector.into_iter();
-                let lookup = &mut state.lookups[0];
-                lookup
-                    .args
-                    .iter_mut()
-                    .zip(values_iter.by_ref())
-                    .for_each(|(arg, value)| {
-                        *arg += value;
-                    });
-                lookup.args.extend(values_iter);
-                // multiplicity is already set
-            }
-            Ctrl::Match(var, cases, def) => {
-                let (var, _) = state.map[*var].clone();
-                for (&value, branch) in cases.iter() {
-                    let init = state.save();
-                    let branch_sel = branch.get_block_selector(state);
-                    state
-                        .constraints
-                        .zeros
-                        .push(branch_sel.clone() * (var.clone() - Expr::from(value)));
-                    branch.collect_constraints(branch_sel, state, toplevel);
-                    state.restore(init);
-                }
-                def.iter().for_each(|branch| {
-                    let init = state.save();
-                    let branch_sel = branch.get_block_selector(state);
-                    for &value in cases.keys() {
-                        let inverse = state.next_auxiliary();
-                        state.constraints.zeros.push(
-                            branch_sel.clone()
-                                * ((var.clone() - Expr::from(value)) * inverse
-                                    - Expr::from(G::ONE)),
-                        );
-                    }
-                    branch.collect_constraints(branch_sel, state, toplevel);
-                    state.restore(init);
-                })
-            }
-        }
-    }
-}
-
-impl Op {
-    fn collect_constraints(&self, sel: &Expr, state: &mut ConstraintState) {
-        match self {
-            Op::Const(f) => state.map.push(((*f).into(), 0)),
-            Op::Add(a, b) => {
-                let (a, a_deg) = &state.map[*a];
-                let (b, b_deg) = &state.map[*b];
-                let deg = a_deg.max(b_deg);
-                state.map.push((a.clone() + b.clone(), *deg));
-            }
-            Op::Sub(a, b) => {
-                let (a, a_deg) = &state.map[*a];
-                let (b, b_deg) = &state.map[*b];
-                let deg = a_deg.max(b_deg);
-                state.map.push((a.clone() - b.clone(), *deg));
-            }
-            Op::Mul(a, b) => {
-                let (a, a_deg) = &state.map[*a];
-                let (b, b_deg) = &state.map[*b];
-                let deg = a_deg + b_deg;
-                let mul = a.clone() * b.clone();
-                if deg < 2 {
-                    state.map.push((mul, deg));
-                } else {
-                    let col = state.next_auxiliary();
-                    state.map.push((col.clone(), 1));
-                    state.constraints.zeros.push(sel.clone() * (col - mul));
-                }
-            }
-            Op::Call(function_index, inputs, output_size) => {
-                // channel and function index
-                let mut vector = vec![
-                    sel.clone() * Channel::Function.to_field(),
-                    sel.clone() * G::from_usize(*function_index),
-                ];
-                // input
-                vector.extend(
-                    inputs
-                        .iter()
-                        .map(|arg| sel.clone() * state.map[*arg].0.clone()),
-                );
-                // output
-                let output = (0..*output_size).map(|_| {
-                    let col = state.next_auxiliary();
-                    state.map.push((col.clone(), 1));
-                    col
-                });
-                vector.extend(output);
-                let mut values_iter = vector.into_iter();
-                let lookup = state.next_lookup();
-                lookup
-                    .args
-                    .iter_mut()
-                    .zip(values_iter.by_ref())
-                    .for_each(|(arg, value)| {
-                        *arg += value;
-                    });
-                lookup.args.extend(values_iter);
-                lookup.multiplicity += sel.clone();
-            }
-            Op::Store(values) => {
-                let size = values.len();
-                // channel, function index and pointer
-                let ptr = state.next_auxiliary();
-                state.map.push((ptr.clone(), 1));
-                let mut vector = vec![
-                    sel.clone() * Channel::Memory.to_field(),
-                    sel.clone() * G::from_usize(size),
-                    sel.clone() * ptr.clone(),
-                ];
-                // stored values
-                vector.extend(
-                    values
-                        .iter()
-                        .map(|value| sel.clone() * state.map[*value].0.clone()),
-                );
-                let mut values_iter = vector.into_iter();
-                let lookup = state.next_lookup();
-                lookup
-                    .args
-                    .iter_mut()
-                    .zip(values_iter.by_ref())
-                    .for_each(|(arg, value)| {
-                        *arg += value;
-                    });
-                lookup.args.extend(values_iter);
-                lookup.multiplicity += sel.clone();
-            }
-            Op::Load(size, ptr) => {
-                // channel, size and pointer
-                let mut vector = vec![
-                    sel.clone() * Channel::Memory.to_field(),
-                    sel.clone() * G::from_usize(*size),
-                    sel.clone() * state.map[*ptr].0.clone(),
-                ];
-                // loaded values
-                let values = (0..*size).map(|_| {
-                    let col = state.next_auxiliary();
-                    state.map.push((col.clone(), 1));
-                    col
-                });
-                vector.extend(values);
-                let mut values_iter = vector.into_iter();
-                let lookup = state.next_lookup();
-                lookup
-                    .args
-                    .iter_mut()
-                    .zip(values_iter.by_ref())
-                    .for_each(|(arg, value)| {
-                        *arg += value;
-                    });
-                lookup.args.extend(values_iter);
-                lookup.multiplicity += sel.clone();
-            }
-        }
-    }
+  }
 }