use std::ffi::c_void;
use std::sync::Arc;

use rustc_hash::FxHashMap;

use crate::{
  ix::compile::compile_env,
<<<<<<< HEAD
  ix::decompile::{check_decompile, decompile_env},
=======
>>>>>>> b4b8dc4b
  ix::env::{
    AxiomVal, BinderInfo, ConstantInfo, ConstantVal, ConstructorVal, DataValue,
    DefinitionSafety, DefinitionVal, Env, Expr, InductiveVal, Int, Level,
    Literal, Name, OpaqueVal, QuotKind, QuotVal, RecursorRule, RecursorVal,
    ReducibilityHints, SourceInfo, Substring, Syntax, SyntaxPreresolved,
    TheoremVal,
  },
  lean::{
    ListIterator, array::LeanArrayObject, as_ref_unsafe, collect_list,
    collect_list_with, ctor::LeanCtorObject, lean_is_scalar, nat::Nat,
    string::LeanStringObject,
  },
  lean_unbox,
};

#[derive(Default)]
struct Cache {
  univs: FxHashMap<*const c_void, Level>,
  exprs: FxHashMap<*const c_void, Expr>,
  names: FxHashMap<*const c_void, Name>,
}

fn lean_ptr_to_level(ptr: *const c_void, cache: &mut Cache) -> Level {
  if let Some(cached) = cache.univs.get(&ptr) {
    return cached.clone();
  }
  let level = if lean_is_scalar(ptr) {
    Level::zero()
  } else {
    let ctor: &LeanCtorObject = as_ref_unsafe(ptr.cast());
    match ctor.tag() {
      1 => {
        let [u] = ctor.objs().map(|ptr| lean_ptr_to_level(ptr, cache));
        Level::succ(u)
      },
      2 => {
        let [u, v] = ctor.objs().map(|ptr| lean_ptr_to_level(ptr, cache));
        Level::max(u, v)
      },
      3 => {
        let [u, v] = ctor.objs().map(|ptr| lean_ptr_to_level(ptr, cache));
        Level::imax(u, v)
      },
      4 => {
        let [name] = ctor.objs().map(|ptr| lean_ptr_to_name(ptr, cache));
        Level::param(name)
      },
      5 => {
        let [name] = ctor.objs().map(|ptr| lean_ptr_to_name(ptr, cache));
        Level::mvar(name)
      },
      _ => unreachable!(),
    }
  };
  cache.univs.insert(ptr, level.clone());
  level
}

fn lean_ptr_to_substring(ptr: *const c_void) -> Substring {
  let ctor: &LeanCtorObject = as_ref_unsafe(ptr.cast());
  let [str_ptr, start_pos_ptr, stop_pos_ptr] = ctor.objs();
  let str: &LeanStringObject = as_ref_unsafe(str_ptr.cast());
  let str = str.as_string();
  let start_pos = Nat::from_ptr(start_pos_ptr);
  let stop_pos = Nat::from_ptr(stop_pos_ptr);
  Substring { str, start_pos, stop_pos }
}

fn lean_ptr_to_source_info(ptr: *const c_void) -> SourceInfo {
  if lean_is_scalar(ptr) {
    return SourceInfo::None;
  }
  let ctor: &LeanCtorObject = as_ref_unsafe(ptr.cast());
  match ctor.tag() {
    0 => {
      let [leading_ptr, pos_ptr, trailing_ptr, end_pos_ptr] = ctor.objs();
      let leading = lean_ptr_to_substring(leading_ptr);
      let pos = Nat::from_ptr(pos_ptr);
      let trailing = lean_ptr_to_substring(trailing_ptr);
      let end_pos = Nat::from_ptr(end_pos_ptr);
      SourceInfo::Original(leading, pos, trailing, end_pos)
    },
    1 => {
      let [pos_ptr, end_pos_ptr, canonical_ptr] = ctor.objs();
      let pos = Nat::from_ptr(pos_ptr);
      let end_pos = Nat::from_ptr(end_pos_ptr);
      let canonical = canonical_ptr as usize == 1;
      SourceInfo::Synthetic(pos, end_pos, canonical)
    },
    _ => unreachable!(),
  }
}

fn lean_ptr_to_syntax_preresolved(
  ptr: *const c_void,
  cache: &mut Cache,
) -> SyntaxPreresolved {
  let ctor: &LeanCtorObject = as_ref_unsafe(ptr.cast());
  match ctor.tag() {
    0 => {
      let [name_ptr] = ctor.objs();
      let name = lean_ptr_to_name(name_ptr, cache);
      SyntaxPreresolved::Namespace(name)
    },
    1 => {
      let [name_ptr, fields_ptr] = ctor.objs();
      let name = lean_ptr_to_name(name_ptr, cache);
      let fields = collect_list(fields_ptr, |ptr| {
        let str: &LeanStringObject = as_ref_unsafe(ptr.cast());
        str.as_string()
      });
      SyntaxPreresolved::Decl(name, fields)
    },
    _ => unreachable!(),
  }
}

fn lean_ptr_to_syntax(ptr: *const c_void, cache: &mut Cache) -> Syntax {
  if lean_is_scalar(ptr) {
    return Syntax::Missing;
  }
  let ctor: &LeanCtorObject = as_ref_unsafe(ptr.cast());
  match ctor.tag() {
    1 => {
      let [info_ptr, kind_ptr, args_ptr] = ctor.objs();
      let info = lean_ptr_to_source_info(info_ptr);
      let kind = lean_ptr_to_name(kind_ptr, cache);
      let args_array: &LeanArrayObject = as_ref_unsafe(args_ptr.cast());
      let args = args_array.to_vec_with(lean_ptr_to_syntax, cache);
      Syntax::Node(info, kind, args)
    },
    2 => {
      let [info_ptr, val_ptr] = ctor.objs();
      let info = lean_ptr_to_source_info(info_ptr);
      let val_str: &LeanStringObject = as_ref_unsafe(val_ptr.cast());
      Syntax::Atom(info, val_str.as_string())
    },
    3 => {
      let [info_ptr, raw_val_ptr, val_ptr, preresolved_ptr] = ctor.objs();
      let info = lean_ptr_to_source_info(info_ptr);
      let raw_val = lean_ptr_to_substring(raw_val_ptr);
      let val = lean_ptr_to_name(val_ptr, cache);
      let preresolved = collect_list_with(
        preresolved_ptr,
        lean_ptr_to_syntax_preresolved,
        cache,
      );
      Syntax::Ident(info, raw_val, val, preresolved)
    },
    _ => unreachable!(),
  }
}

fn lean_ptr_to_name_data_value(
  ptr: *const c_void,
  cache: &mut Cache,
) -> (Name, DataValue) {
  let ctor: &LeanCtorObject = as_ref_unsafe(ptr.cast());
  let [name_ptr, data_value_ptr] = ctor.objs();
  let name = lean_ptr_to_name(name_ptr, cache);
  let data_value_ctor: &LeanCtorObject = as_ref_unsafe(data_value_ptr.cast());
  let [inner_ptr] = data_value_ctor.objs();
  let data_value = match data_value_ctor.tag() {
    0 => {
      let str: &LeanStringObject = as_ref_unsafe(inner_ptr.cast());
      DataValue::OfString(str.as_string())
    },
    1 => DataValue::OfBool(inner_ptr as usize == 1),
    2 => DataValue::OfName(lean_ptr_to_name(inner_ptr, cache)),
    3 => DataValue::OfNat(Nat::from_ptr(inner_ptr)),
    4 => {
      let int_ctor: &LeanCtorObject = as_ref_unsafe(inner_ptr.cast());
      let [nat_ptr] = int_ctor.objs();
      let nat = Nat::from_ptr(nat_ptr);
      let int = match int_ctor.tag() {
        0 => Int::OfNat(nat),
        1 => Int::NegSucc(nat),
        _ => unreachable!(),
      };
      DataValue::OfInt(int)
    },
    5 => DataValue::OfSyntax(lean_ptr_to_syntax(inner_ptr, cache).into()),
    _ => unreachable!(),
  };
  (name, data_value)
}

fn lean_ptr_to_expr(ptr: *const c_void, cache: &mut Cache) -> Expr {
  if let Some(cached) = cache.exprs.get(&ptr) {
    return cached.clone();
  }
  let ctor: &LeanCtorObject = as_ref_unsafe(ptr.cast());
  let expr = match ctor.tag() {
    0 => {
      let [nat_ptr, _hash_ptr] = ctor.objs();
      let nat = Nat::from_ptr(nat_ptr.cast());
<<<<<<< HEAD
      Expr::bvar(nat)
=======
      let hash = hash_ptr as u64;
      Expr::bvar(nat, hash)
>>>>>>> b4b8dc4b
    },
    1 => {
      let [name_ptr, _hash_ptr] = ctor.objs();
      let name = lean_ptr_to_name(name_ptr, cache);
<<<<<<< HEAD
      Expr::fvar(name)
=======
      let hash = hash_ptr as u64;
      Expr::fvar(name, hash)
>>>>>>> b4b8dc4b
    },
    2 => {
      let [name_ptr, _hash_ptr] = ctor.objs();
      let name = lean_ptr_to_name(name_ptr, cache);
<<<<<<< HEAD
      Expr::mvar(name)
=======
      let hash = hash_ptr as u64;
      Expr::mvar(name, hash)
>>>>>>> b4b8dc4b
    },
    3 => {
      let [u_ptr, _hash_ptr] = ctor.objs();
      let u = lean_ptr_to_level(u_ptr, cache);
<<<<<<< HEAD
      Expr::sort(u)
=======
      let hash = hash_ptr as u64;
      Expr::sort(u, hash)
>>>>>>> b4b8dc4b
    },
    4 => {
      let [name_ptr, levels_ptr, _hash_ptr] = ctor.objs();
      let name = lean_ptr_to_name(name_ptr, cache);
      let levels = collect_list_with(levels_ptr, lean_ptr_to_level, cache);
<<<<<<< HEAD
      Expr::cnst(name, levels)
=======
      let hash = hash_ptr as u64;
      Expr::cnst(name, levels, hash)
>>>>>>> b4b8dc4b
    },
    5 => {
      let [f_ptr, a_ptr, _hash_ptr] = ctor.objs();
      let f = lean_ptr_to_expr(f_ptr, cache);
      let a = lean_ptr_to_expr(a_ptr, cache);
<<<<<<< HEAD
      Expr::app(f, a)
=======
      let hash = hash_ptr as u64;
      Expr::app(f, a, hash)
>>>>>>> b4b8dc4b
    },
    6 => {
      let [
        binder_name_ptr,
        binder_typ_ptr,
        body_ptr,
        _hash_ptr,
        binder_info_ptr,
      ] = ctor.objs();
      let binder_name = lean_ptr_to_name(binder_name_ptr, cache);
      let binder_typ = lean_ptr_to_expr(binder_typ_ptr, cache);
      let body = lean_ptr_to_expr(body_ptr, cache);
      let binder_info = match binder_info_ptr as usize {
        0 => BinderInfo::Default,
        1 => BinderInfo::Implicit,
        2 => BinderInfo::StrictImplicit,
        3 => BinderInfo::InstImplicit,
        _ => unreachable!(),
      };
<<<<<<< HEAD
      Expr::lam(binder_name, binder_typ, body, binder_info)
=======
      Expr::lam(binder_name, binder_typ, body, binder_info, hash)
>>>>>>> b4b8dc4b
    },
    7 => {
      let [
        binder_name_ptr,
        binder_typ_ptr,
        body_ptr,
        _hash_ptr,
        binder_info_ptr,
      ] = ctor.objs();
      let binder_name = lean_ptr_to_name(binder_name_ptr, cache);
      let binder_typ = lean_ptr_to_expr(binder_typ_ptr, cache);
      let body = lean_ptr_to_expr(body_ptr, cache);
      let binder_info = match binder_info_ptr as usize {
        0 => BinderInfo::Default,
        1 => BinderInfo::Implicit,
        2 => BinderInfo::StrictImplicit,
        3 => BinderInfo::InstImplicit,
        _ => unreachable!(),
      };
<<<<<<< HEAD
      Expr::all(binder_name, binder_typ, body, binder_info)
=======
      Expr::all(binder_name, binder_typ, body, binder_info, hash)
>>>>>>> b4b8dc4b
    },
    8 => {
      let [decl_name_ptr, typ_ptr, value_ptr, body_ptr, _hash_ptr, nondep_ptr] =
        ctor.objs();
      let decl_name = lean_ptr_to_name(decl_name_ptr, cache);
      let typ = lean_ptr_to_expr(typ_ptr, cache);
      let value = lean_ptr_to_expr(value_ptr, cache);
      let body = lean_ptr_to_expr(body_ptr, cache);
      let nondep = nondep_ptr as usize == 1;
<<<<<<< HEAD
      Expr::letE(decl_name, typ, value, body, nondep)
=======
      Expr::letE(decl_name, typ, value, body, nondep, hash)
>>>>>>> b4b8dc4b
    },
    9 => {
      let [literal_ptr, _hash_ptr] = ctor.objs();
      let literal: &LeanCtorObject = as_ref_unsafe(literal_ptr.cast());
      let [inner_ptr] = literal.objs();
      match literal.tag() {
        0 => {
          let nat = Nat::from_ptr(inner_ptr);
<<<<<<< HEAD
          Expr::lit(Literal::NatVal(nat))
        },
        1 => {
          let str: &LeanStringObject = as_ref_unsafe(inner_ptr.cast());
          Expr::lit(Literal::StrVal(str.as_string()))
=======
          Expr::lit(Literal::NatVal(nat), hash)
        },
        1 => {
          let str: &LeanStringObject = as_ref_unsafe(inner_ptr.cast());
          Expr::lit(Literal::StrVal(str.as_string()), hash)
>>>>>>> b4b8dc4b
        },
        _ => unreachable!(),
      }
    },
    10 => {
      let [data_ptr, expr_ptr] = ctor.objs();
      let kv_map =
        collect_list_with(data_ptr, lean_ptr_to_name_data_value, cache);
      let expr = lean_ptr_to_expr(expr_ptr, cache);
<<<<<<< HEAD
      Expr::mdata(kv_map, expr)
=======
      let hash = hash_ptr as u64;
      Expr::mdata(kv_map, expr, hash)
>>>>>>> b4b8dc4b
    },
    11 => {
      let [typ_name_ptr, idx_ptr, struct_ptr] = ctor.objs();
      let typ_name = lean_ptr_to_name(typ_name_ptr, cache);
      let idx = Nat::from_ptr(idx_ptr);
      let struct_expr = lean_ptr_to_expr(struct_ptr, cache);
<<<<<<< HEAD
      Expr::proj(typ_name, idx, struct_expr)
=======
      let hash = hash_ptr as u64;
      Expr::proj(typ_name, idx, struct_expr, hash)
>>>>>>> b4b8dc4b
    },
    _ => unreachable!(),
  };
  cache.exprs.insert(ptr, expr.clone());
  expr
}

fn lean_ptr_to_recursor_rule(
  ptr: *const c_void,
  cache: &mut Cache,
) -> RecursorRule {
  let ctor: &LeanCtorObject = as_ref_unsafe(ptr.cast());
  let [ctor_ptr, n_fields_ptr, rhs_ptr] = ctor.objs();
  let ctor = lean_ptr_to_name(ctor_ptr, cache);
  let n_fields = Nat::from_ptr(n_fields_ptr);
  let rhs = lean_ptr_to_expr(rhs_ptr, cache);
  RecursorRule { ctor, n_fields, rhs }
}

fn lean_ptr_to_constant_val(
  ptr: *const c_void,
  cache: &mut Cache,
) -> ConstantVal {
  let ctor: &LeanCtorObject = as_ref_unsafe(ptr.cast());
  let [name_ptr, level_params_ptr, typ_ptr] = ctor.objs();
  let name = lean_ptr_to_name(name_ptr, cache);
  let level_params =
    collect_list_with(level_params_ptr, lean_ptr_to_name, cache);
  let typ = lean_ptr_to_expr(typ_ptr, cache);
  ConstantVal { name, level_params, typ }
}

fn lean_ptr_to_constant_info(
  ptr: *const c_void,
  cache: &mut Cache,
) -> ConstantInfo {
  let ctor: &LeanCtorObject = as_ref_unsafe(ptr.cast());
  let [inner_val_ptr] = ctor.objs();
  let inner_val: &LeanCtorObject = as_ref_unsafe(inner_val_ptr.cast());
  match ctor.tag() {
    0 => {
      let [constant_val_ptr, is_unsafe_ptr] = inner_val.objs();
      let constant_val = lean_ptr_to_constant_val(constant_val_ptr, cache);
      let is_unsafe = is_unsafe_ptr as usize == 1;
      let axiom_val = AxiomVal { cnst: constant_val, is_unsafe };
      ConstantInfo::AxiomInfo(axiom_val)
    },
    1 => {
      let [constant_val_ptr, value_ptr, hints_ptr, all_ptr, safety_ptr] =
        inner_val.objs();
      let constant_val = lean_ptr_to_constant_val(constant_val_ptr, cache);
      let value = lean_ptr_to_expr(value_ptr, cache);
      let hints = if lean_is_scalar(hints_ptr) {
        match lean_unbox!(usize, hints_ptr) {
          0 => ReducibilityHints::Opaque,
          1 => ReducibilityHints::Abbrev,
          _ => unreachable!(),
        }
      } else {
        let hints_ctor: &LeanCtorObject = as_ref_unsafe(hints_ptr.cast());
        let [height_ptr] = hints_ctor.objs();
        ReducibilityHints::Regular(height_ptr as u32)
      };
      let all = collect_list_with(all_ptr, lean_ptr_to_name, cache);
      let safety = match safety_ptr as usize {
        0 => DefinitionSafety::Unsafe,
        1 => DefinitionSafety::Safe,
        2 => DefinitionSafety::Partial,
        _ => unreachable!(),
      };
      ConstantInfo::DefnInfo(DefinitionVal {
        cnst: constant_val,
        value,
        hints,
        safety,
        all,
      })
    },
    2 => {
      let [constant_val_ptr, value_ptr, all_ptr] = inner_val.objs();
      let constant_val = lean_ptr_to_constant_val(constant_val_ptr, cache);
      let value = lean_ptr_to_expr(value_ptr, cache);
      let all = collect_list_with(all_ptr, lean_ptr_to_name, cache);
      ConstantInfo::ThmInfo(TheoremVal { cnst: constant_val, value, all })
    },
    3 => {
      let [constant_val_ptr, value_ptr, all_ptr, is_unsafe_ptr] =
        inner_val.objs();
      let constant_val = lean_ptr_to_constant_val(constant_val_ptr, cache);
      let value = lean_ptr_to_expr(value_ptr, cache);
      let all = collect_list_with(all_ptr, lean_ptr_to_name, cache);
      let is_unsafe = is_unsafe_ptr as usize == 1;
      ConstantInfo::OpaqueInfo(OpaqueVal {
        cnst: constant_val,
        value,
        is_unsafe,
        all,
      })
    },
    4 => {
      let [constant_val_ptr, kind_ptr] = inner_val.objs();
      let constant_val = lean_ptr_to_constant_val(constant_val_ptr, cache);
      let kind = match kind_ptr as usize {
        0 => QuotKind::Type,
        1 => QuotKind::Ctor,
        2 => QuotKind::Lift,
        3 => QuotKind::Ind,
        _ => unreachable!(),
      };
      ConstantInfo::QuotInfo(QuotVal { cnst: constant_val, kind })
    },
    5 => {
      let [
        constant_val_ptr,
        num_params_ptr,
        num_indices_ptr,
        all_ptr,
        ctors_ptr,
        num_nested_ptr,
        bools_ptr,
      ] = inner_val.objs();
      let constant_val = lean_ptr_to_constant_val(constant_val_ptr, cache);
      let num_params = Nat::from_ptr(num_params_ptr);
      let num_indices = Nat::from_ptr(num_indices_ptr);
      let all = collect_list_with(all_ptr, lean_ptr_to_name, cache);
      let ctors = collect_list_with(ctors_ptr, lean_ptr_to_name, cache);
      let num_nested = Nat::from_ptr(num_nested_ptr);
      let [is_rec, is_unsafe, is_reflexive, ..] =
        (bools_ptr as usize).to_le_bytes().map(|b| b == 1);
      ConstantInfo::InductInfo(InductiveVal {
        cnst: constant_val,
        num_params,
        num_indices,
        all,
        ctors,
        num_nested,
        is_rec,
        is_unsafe,
        is_reflexive,
      })
    },
    6 => {
      let [
        constant_val_ptr,
        induct_ptr,
        cidx_ptr,
        num_params_ptr,
        num_fields_ptr,
        is_unsafe_ptr,
      ] = inner_val.objs();
      let constant_val = lean_ptr_to_constant_val(constant_val_ptr, cache);
      let induct = lean_ptr_to_name(induct_ptr, cache);
      let cidx = Nat::from_ptr(cidx_ptr);
      let num_params = Nat::from_ptr(num_params_ptr);
      let num_fields = Nat::from_ptr(num_fields_ptr);
      let is_unsafe = is_unsafe_ptr as usize == 1;
      ConstantInfo::CtorInfo(ConstructorVal {
        cnst: constant_val,
        induct,
        cidx,
        num_params,
        num_fields,
        is_unsafe,
      })
    },
    7 => {
      let [
        constant_val_ptr,
        all_ptr,
        num_params_ptr,
        num_indices_ptr,
        num_motives_ptr,
        num_minors_ptr,
        rules_ptr,
        bools_ptr,
      ] = inner_val.objs();
      let constant_val = lean_ptr_to_constant_val(constant_val_ptr, cache);
      let all = collect_list_with(all_ptr, lean_ptr_to_name, cache);
      let num_params = Nat::from_ptr(num_params_ptr);
      let num_indices = Nat::from_ptr(num_indices_ptr);
      let num_motives = Nat::from_ptr(num_motives_ptr);
      let num_minors = Nat::from_ptr(num_minors_ptr);
      let rules = ListIterator(rules_ptr)
        .map(|rule_ptr| lean_ptr_to_recursor_rule(rule_ptr, cache))
        .collect();
      let [k, is_unsafe, ..] =
        (bools_ptr as usize).to_le_bytes().map(|b| b == 1);
      ConstantInfo::RecInfo(RecursorVal {
        cnst: constant_val,
        all,
        num_params,
        num_indices,
        num_motives,
        num_minors,
        rules,
        k,
        is_unsafe,
      })
    },
    _ => unreachable!(),
  }
}

fn lean_ptr_to_name(ptr: *const c_void, cache: &mut Cache) -> Name {
  if let Some(name) = cache.names.get(&ptr) {
    return name.clone();
  }
  let name = if lean_is_scalar(ptr) {
    Name::anon()
  } else {
    let ctor: &LeanCtorObject = as_ref_unsafe(ptr.cast());
    let [pre_ptr, pos_ptr] = ctor.objs();
    let pre = lean_ptr_to_name(pre_ptr, cache);
    match ctor.tag() {
      1 => {
        let str_obj: &LeanStringObject = as_ref_unsafe(pos_ptr.cast());
        Name::str(pre, str_obj.as_string())
      },
      2 => Name::num(pre, Nat::from_ptr(pos_ptr)),
      _ => unreachable!(),
    }
  };
  cache.names.insert(ptr, name.clone());
  name
}

fn lean_ptr_to_name_constant_info(
  ptr: *const c_void,
  cache: &mut Cache,
) -> (Name, ConstantInfo) {
  let prod_ctor: &LeanCtorObject = as_ref_unsafe(ptr.cast());
  let [name_ptr, constant_info_ptr] = prod_ctor.objs();
  let name = lean_ptr_to_name(name_ptr, cache);
  let constant_info = lean_ptr_to_constant_info(constant_info_ptr, cache);
  (name, constant_info)
}

fn lean_ptr_to_env(ptr: *const c_void) -> Env {
  let mut cache = Cache::default();
  let mut env = Env::default();
  for ptr in ListIterator(ptr) {
    let (name, constant_info) = lean_ptr_to_name_constant_info(ptr, &mut cache);
    env.insert(name.clone(), constant_info);
  }
  env
}

#[unsafe(no_mangle)]
extern "C" fn rs_tmp_decode_const_map(ptr: *const c_void) -> usize {
  let start_decoding = std::time::SystemTime::now();
  let env = lean_ptr_to_env(ptr);
  let env = Arc::new(env);
  println!("Decoding: {:.2}s", start_decoding.elapsed().unwrap().as_secs_f32());
  let res = compile_env(&env);
  match res {
<<<<<<< HEAD
    Ok(stt) => {
      println!("Compile OK: {:?}", stt.stats());
      match decompile_env(&stt) {
        Ok(dstt) => {
          println!("Decompile OK: {:?}", dstt.stats());
          match check_decompile(env.as_ref(), &stt, &dstt) {
            Ok(()) => println!("Roundtrip OK"),
            Err(e) => println!("Roundtrip ERR: {:?}", e),
          }
        },
        Err(e) => println!("Decompile ERR: {:?}", e),
      }
    },
    Err(e) => println!("Compile ERR: {:?}", e),
=======
    Ok(stt) => println!("OK: {:?}", stt.stats()),
    Err(e) => println!("ERR: {:?}", e),
>>>>>>> b4b8dc4b
  }
  println!("Total: {:.2}s", start_decoding.elapsed().unwrap().as_secs_f32());
  env.as_ref().len()
}<|MERGE_RESOLUTION|>--- conflicted
+++ resolved
@@ -5,10 +5,7 @@
 
 use crate::{
   ix::compile::compile_env,
-<<<<<<< HEAD
   ix::decompile::{check_decompile, decompile_env},
-=======
->>>>>>> b4b8dc4b
   ix::env::{
     AxiomVal, BinderInfo, ConstantInfo, ConstantVal, ConstructorVal, DataValue,
     DefinitionSafety, DefinitionVal, Env, Expr, InductiveVal, Int, Level,
@@ -205,64 +202,34 @@
     0 => {
       let [nat_ptr, _hash_ptr] = ctor.objs();
       let nat = Nat::from_ptr(nat_ptr.cast());
-<<<<<<< HEAD
       Expr::bvar(nat)
-=======
-      let hash = hash_ptr as u64;
-      Expr::bvar(nat, hash)
->>>>>>> b4b8dc4b
     },
     1 => {
       let [name_ptr, _hash_ptr] = ctor.objs();
       let name = lean_ptr_to_name(name_ptr, cache);
-<<<<<<< HEAD
       Expr::fvar(name)
-=======
-      let hash = hash_ptr as u64;
-      Expr::fvar(name, hash)
->>>>>>> b4b8dc4b
     },
     2 => {
       let [name_ptr, _hash_ptr] = ctor.objs();
       let name = lean_ptr_to_name(name_ptr, cache);
-<<<<<<< HEAD
       Expr::mvar(name)
-=======
-      let hash = hash_ptr as u64;
-      Expr::mvar(name, hash)
->>>>>>> b4b8dc4b
     },
     3 => {
       let [u_ptr, _hash_ptr] = ctor.objs();
       let u = lean_ptr_to_level(u_ptr, cache);
-<<<<<<< HEAD
       Expr::sort(u)
-=======
-      let hash = hash_ptr as u64;
-      Expr::sort(u, hash)
->>>>>>> b4b8dc4b
     },
     4 => {
       let [name_ptr, levels_ptr, _hash_ptr] = ctor.objs();
       let name = lean_ptr_to_name(name_ptr, cache);
       let levels = collect_list_with(levels_ptr, lean_ptr_to_level, cache);
-<<<<<<< HEAD
       Expr::cnst(name, levels)
-=======
-      let hash = hash_ptr as u64;
-      Expr::cnst(name, levels, hash)
->>>>>>> b4b8dc4b
     },
     5 => {
       let [f_ptr, a_ptr, _hash_ptr] = ctor.objs();
       let f = lean_ptr_to_expr(f_ptr, cache);
       let a = lean_ptr_to_expr(a_ptr, cache);
-<<<<<<< HEAD
       Expr::app(f, a)
-=======
-      let hash = hash_ptr as u64;
-      Expr::app(f, a, hash)
->>>>>>> b4b8dc4b
     },
     6 => {
       let [
@@ -282,11 +249,7 @@
         3 => BinderInfo::InstImplicit,
         _ => unreachable!(),
       };
-<<<<<<< HEAD
       Expr::lam(binder_name, binder_typ, body, binder_info)
-=======
-      Expr::lam(binder_name, binder_typ, body, binder_info, hash)
->>>>>>> b4b8dc4b
     },
     7 => {
       let [
@@ -306,11 +269,7 @@
         3 => BinderInfo::InstImplicit,
         _ => unreachable!(),
       };
-<<<<<<< HEAD
       Expr::all(binder_name, binder_typ, body, binder_info)
-=======
-      Expr::all(binder_name, binder_typ, body, binder_info, hash)
->>>>>>> b4b8dc4b
     },
     8 => {
       let [decl_name_ptr, typ_ptr, value_ptr, body_ptr, _hash_ptr, nondep_ptr] =
@@ -320,11 +279,7 @@
       let value = lean_ptr_to_expr(value_ptr, cache);
       let body = lean_ptr_to_expr(body_ptr, cache);
       let nondep = nondep_ptr as usize == 1;
-<<<<<<< HEAD
       Expr::letE(decl_name, typ, value, body, nondep)
-=======
-      Expr::letE(decl_name, typ, value, body, nondep, hash)
->>>>>>> b4b8dc4b
     },
     9 => {
       let [literal_ptr, _hash_ptr] = ctor.objs();
@@ -333,19 +288,11 @@
       match literal.tag() {
         0 => {
           let nat = Nat::from_ptr(inner_ptr);
-<<<<<<< HEAD
           Expr::lit(Literal::NatVal(nat))
         },
         1 => {
           let str: &LeanStringObject = as_ref_unsafe(inner_ptr.cast());
           Expr::lit(Literal::StrVal(str.as_string()))
-=======
-          Expr::lit(Literal::NatVal(nat), hash)
-        },
-        1 => {
-          let str: &LeanStringObject = as_ref_unsafe(inner_ptr.cast());
-          Expr::lit(Literal::StrVal(str.as_string()), hash)
->>>>>>> b4b8dc4b
         },
         _ => unreachable!(),
       }
@@ -355,24 +302,14 @@
       let kv_map =
         collect_list_with(data_ptr, lean_ptr_to_name_data_value, cache);
       let expr = lean_ptr_to_expr(expr_ptr, cache);
-<<<<<<< HEAD
       Expr::mdata(kv_map, expr)
-=======
-      let hash = hash_ptr as u64;
-      Expr::mdata(kv_map, expr, hash)
->>>>>>> b4b8dc4b
     },
     11 => {
       let [typ_name_ptr, idx_ptr, struct_ptr] = ctor.objs();
       let typ_name = lean_ptr_to_name(typ_name_ptr, cache);
       let idx = Nat::from_ptr(idx_ptr);
       let struct_expr = lean_ptr_to_expr(struct_ptr, cache);
-<<<<<<< HEAD
       Expr::proj(typ_name, idx, struct_expr)
-=======
-      let hash = hash_ptr as u64;
-      Expr::proj(typ_name, idx, struct_expr, hash)
->>>>>>> b4b8dc4b
     },
     _ => unreachable!(),
   };
@@ -628,14 +565,25 @@
   println!("Decoding: {:.2}s", start_decoding.elapsed().unwrap().as_secs_f32());
   let res = compile_env(&env);
   match res {
-<<<<<<< HEAD
     Ok(stt) => {
       println!("Compile OK: {:?}", stt.stats());
+      let start_decompiling = std::time::SystemTime::now();
       match decompile_env(&stt) {
         Ok(dstt) => {
+          println!(
+            "Decompiling: {:.2}s",
+            start_decompiling.elapsed().unwrap().as_secs_f32()
+          );
           println!("Decompile OK: {:?}", dstt.stats());
+          let start_check = std::time::SystemTime::now();
           match check_decompile(env.as_ref(), &stt, &dstt) {
-            Ok(()) => println!("Roundtrip OK"),
+            Ok(()) => {
+              println!(
+                "Checking: {:.2}s",
+                start_check.elapsed().unwrap().as_secs_f32()
+              );
+              println!("Roundtrip OK");
+            },
             Err(e) => println!("Roundtrip ERR: {:?}", e),
           }
         },
@@ -643,10 +591,6 @@
       }
     },
     Err(e) => println!("Compile ERR: {:?}", e),
-=======
-    Ok(stt) => println!("OK: {:?}", stt.stats()),
-    Err(e) => println!("ERR: {:?}", e),
->>>>>>> b4b8dc4b
   }
   println!("Total: {:.2}s", start_decoding.elapsed().unwrap().as_secs_f32());
   env.as_ref().len()
