--- conflicted
+++ resolved
@@ -1,11 +1,8 @@
 import Ix.Cli.ProveCmd
 import Ix.Cli.TestCmd
-<<<<<<< HEAD
 import Ix.Cli.StoreCmd
-=======
 import Ix.Cli.SendCmd
 import Ix.Cli.RecvCmd
->>>>>>> 98ac91c3
 import Ix
 
 def VERSION : String :=
@@ -17,15 +14,10 @@
 
   SUBCOMMANDS:
     proveCmd;
-<<<<<<< HEAD
     testCmd;
     storeCmd
-=======
-    hashCmd;
-    testCmd;
     sendCmd;
     recvCmd
->>>>>>> 98ac91c3
 ]
 
 def main (args : List String) : IO UInt32 := do
