import Ix.Cli.ProveCmd
import Ix.Cli.HashCmd
import Ix.Cli.TestCmd
import Ix
<<<<<<< HEAD
import Ix.Blake3
=======
>>>>>>> b370374b

def VERSION : String :=
  s!"{Lean.versionString}|0.0.1"

def ixCmd : Cli.Cmd := `[Cli|
  ix NOOP; [VERSION]
  "A tool for generating content-addressed ZK proofs of Lean 4 code"

  SUBCOMMANDS:
    proveCmd;
    hashCmd;
    testCmd
]

def main (args : List String) : IO UInt32 := do
  if args.isEmpty then
    ixCmd.printHelp
    return 0
  ixCmd.validate args<|MERGE_RESOLUTION|>--- conflicted
+++ resolved
@@ -2,10 +2,6 @@
 import Ix.Cli.HashCmd
 import Ix.Cli.TestCmd
 import Ix
-<<<<<<< HEAD
-import Ix.Blake3
-=======
->>>>>>> b370374b
 
 def VERSION : String :=
   s!"{Lean.versionString}|0.0.1"
