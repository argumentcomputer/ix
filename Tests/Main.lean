--- conflicted
+++ resolved
@@ -9,7 +9,6 @@
 import Tests.Cli
 
 def main (args: List String) : IO UInt32 := do
-<<<<<<< HEAD
   if args.contains "compile"
   then LSpec.lspecEachIO Tests.Ix.Compile.suiteIO id
   else
@@ -19,17 +18,9 @@
       ("binius-bindings", Tests.Binius.bindingsSuite),
       ("binius-witness", Tests.Binius.witnessSuite),
       ("binius-transparent", Tests.Binius.transparentSuite),
-=======
-  if args.contains "compile" then
-    LSpec.lspecEachIO Tests.Ix.Compile.suiteIO id
-   else if args.contains "cli" then
-     Tests.ixCli
-  else
-    LSpec.lspecIO (.ofList [
       ("aiur", Tests.Aiur.suite),
       ("archon", Tests.Archon.suite),
       ("ffi-consistency", Tests.FFIConsistency.suite),
->>>>>>> 67a1eacc
       ("byte-array", Tests.ByteArray.suite),
       ("unsigned", Tests.Unsigned.suite),
       ("ix", Tests.Ix.suite),
