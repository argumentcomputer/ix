--- conflicted
+++ resolved
@@ -4,8 +4,8 @@
 import Tests.ByteArray
 import Tests.Unsigned
 import Tests.Ix
-<<<<<<< HEAD
 import Tests.Ix.Compile
+import Tests.Keccak
 
 def main (args: List String) : IO UInt32 := do
   if args.contains "compile"
@@ -20,19 +20,5 @@
       ("byte-array", Tests.ByteArray.suite),
       ("unsigned", Tests.Unsigned.suite),
       ("ix", Tests.Ix.suite),
-    ]) args
-=======
-import Tests.Keccak
-
-def main := LSpec.lspecIO (.ofList [
-    ("arith-expr", Tests.ArithExpr.suite),
-    ("boundary", Tests.Boundary.suite),
-    ("binius-bindings", Tests.Binius.bindingsSuite),
-    ("binius-witness", Tests.Binius.witnessSuite),
-    ("binius-transparent", Tests.Binius.transparentSuite),
-    ("byte-array", Tests.ByteArray.suite),
-    ("unsigned", Tests.Unsigned.suite),
-    ("ix", Tests.Ix.suite),
-    ("keccak", Tests.Keccak.suite),
-  ])
->>>>>>> 98ac91c3
+      ("keccak", Tests.Keccak.suite),
+    ]) args