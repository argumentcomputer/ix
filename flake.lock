--- conflicted
+++ resolved
@@ -62,11 +62,11 @@
         "rust-analyzer-src": "rust-analyzer-src"
       },
       "locked": {
-        "lastModified": 1741588215,
-        "narHash": "sha256-XTZ051fwGcDPtCUSb7gJv5BsUPYcvjH9mFjVZboMIKQ=",
+        "lastModified": 1741675036,
+        "narHash": "sha256-sb0mRPmUK//i6F6hhjJg2fShlha452ipS94fQDxqWgw=",
         "owner": "nix-community",
         "repo": "fenix",
-        "rev": "49b0989891f48cbfe6fc288ea76c3efa84000ed5",
+        "rev": "f2c879a1319e0eb6b842a68791f3ae625bfc8724",
         "type": "github"
       },
       "original": {
@@ -156,19 +156,11 @@
         ]
       },
       "locked": {
-<<<<<<< HEAD
-        "lastModified": 1741115095,
-        "narHash": "sha256-brZtFJe1utf8obLcNGT+T2acpYS34xIpCLiAFhiOJ8o=",
-        "owner": "argumentcomputer",
-        "repo": "lean4-nix",
-        "rev": "1f7556630701bb30796b5f19bdb90812b1fee2de",
-=======
         "lastModified": 1741177057,
         "narHash": "sha256-xcd74c7oDQvEJHeQfJaJt7/HWBcCDrS5Ki0DtOEe1dA=",
         "owner": "argumentcomputer",
         "repo": "lean4-nix",
         "rev": "29b86ca0f5c9db6186311b21fde6a634be3f2d74",
->>>>>>> 80c66e5c
         "type": "github"
       },
       "original": {
@@ -292,11 +284,11 @@
     "rust-analyzer-src": {
       "flake": false,
       "locked": {
-        "lastModified": 1741517882,
-        "narHash": "sha256-MmYdZyVwKa3YHzqoHdHw9/jZXkDE/5M3M+7363t4Pkc=",
+        "lastModified": 1741630355,
+        "narHash": "sha256-8icmsH+PAqJbhYjor1rWLZGWII3z4MqXfLGS3rIxQnk=",
         "owner": "rust-lang",
         "repo": "rust-analyzer",
-        "rev": "5e7dd31c80d5821113ed9c9aa1616a73a63b49a1",
+        "rev": "44f18c3d05dab7505ac0689e690f3c47f3be1418",
         "type": "github"
       },
       "original": {
