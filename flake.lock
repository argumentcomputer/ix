--- conflicted
+++ resolved
@@ -8,19 +8,11 @@
         "rust-analyzer-src": "rust-analyzer-src"
       },
       "locked": {
-<<<<<<< HEAD
-        "lastModified": 1738823732,
-        "narHash": "sha256-1NnSYno8qRN5zBF7xhaOn1WmC52qKBh7tEuRaDRFuMs=",
+        "lastModified": 1739946876,
+        "narHash": "sha256-ek0u5FT5yjqYKjF/0HQKwDH2ISZzyvYwu+My5hmSwbU=",
         "owner": "nix-community",
         "repo": "fenix",
-        "rev": "17bbc481e3d0cb52a605dd9316043c66ceaa17d7",
-=======
-        "lastModified": 1739860498,
-        "narHash": "sha256-HasLSjGOm0KCT+txKrDf5VSKIIAbaYGSZ4bcUdTQck0=",
-        "owner": "nix-community",
-        "repo": "fenix",
-        "rev": "abb0a863da30dd78447dc5bbe04c6857afa7c930",
->>>>>>> aa9557ba
+        "rev": "95c1eab59767a3dbb11d6616d4ff736813ce41d2",
         "type": "github"
       },
       "original": {
@@ -71,16 +63,15 @@
         "nixpkgs": "nixpkgs"
       },
       "locked": {
-        "lastModified": 1738723215,
+        "lastModified": 1739073990,
         "narHash": "sha256-VmLkZf4+1HWrIDB/JUlPOAmOlutR6XTFRhDzDYJcYZM=",
         "owner": "lenianiva",
         "repo": "lean4-nix",
-        "rev": "eb9351b7d0daf1e474dbfb932fba1b4d2afb5517",
+        "rev": "7a6faedc6c3ab35c42add15c354bf69542b9a6e6",
         "type": "github"
       },
       "original": {
         "owner": "lenianiva",
-        "ref": "manifests/v4.16.0",
         "repo": "lean4-nix",
         "type": "github"
       }
@@ -92,19 +83,11 @@
         ]
       },
       "locked": {
-<<<<<<< HEAD
-        "lastModified": 1736429655,
-        "narHash": "sha256-BwMekRuVlSB9C0QgwKMICiJ5EVbLGjfe4qyueyNQyGI=",
-        "owner": "nix-community",
-        "repo": "naersk",
-        "rev": "0621e47bd95542b8e1ce2ee2d65d6a1f887a13ce",
-=======
         "lastModified": 1739824009,
         "narHash": "sha256-fcNrCMUWVLMG3gKC5M9CBqVOAnJtyRvGPxptQFl5mVg=",
         "owner": "nix-community",
         "repo": "naersk",
         "rev": "e5130d37369bfa600144c2424270c96f0ef0e11d",
->>>>>>> aa9557ba
         "type": "github"
       },
       "original": {
@@ -155,28 +138,16 @@
     },
     "nixpkgs_2": {
       "locked": {
-<<<<<<< HEAD
-        "lastModified": 1738843498,
-        "narHash": "sha256-7x+Q4xgFj9UxZZO9aUDCR8h4vyYut4zPUvfj3i+jBHE=",
+        "lastModified": 1739866667,
+        "narHash": "sha256-EO1ygNKZlsAC9avfcwHkKGMsmipUk1Uc0TbrEZpkn64=",
         "owner": "nixos",
         "repo": "nixpkgs",
-        "rev": "f5a32fa27df91dfc4b762671a0e0a859a8a0058f",
-=======
-        "lastModified": 1739736696,
-        "narHash": "sha256-zON2GNBkzsIyALlOCFiEBcIjI4w38GYOb+P+R4S8Jsw=",
-        "owner": "nixos",
-        "repo": "nixpkgs",
-        "rev": "d74a2335ac9c133d6bbec9fc98d91a77f1604c1f",
->>>>>>> aa9557ba
+        "rev": "73cf49b8ad837ade2de76f87eb53fc85ed5d4680",
         "type": "github"
       },
       "original": {
         "owner": "nixos",
-<<<<<<< HEAD
-        "ref": "nixos-24.11",
-=======
         "ref": "nixos-unstable",
->>>>>>> aa9557ba
         "repo": "nixpkgs",
         "type": "github"
       }
@@ -193,19 +164,11 @@
     "rust-analyzer-src": {
       "flake": false,
       "locked": {
-<<<<<<< HEAD
-        "lastModified": 1738754241,
-        "narHash": "sha256-hiw8wVE2tTrLPtIz1xSbJ3eEXCOx729kRq7UpMRTaU0=",
+        "lastModified": 1739913186,
+        "narHash": "sha256-7MSzs64dLDgq1wFw2eujZ01qdj9K+TwIlQMyWebotE8=",
         "owner": "rust-lang",
         "repo": "rust-analyzer",
-        "rev": "ca47cddc31ae76a05e8709ed4aec805c5ef741d3",
-=======
-        "lastModified": 1739797572,
-        "narHash": "sha256-mNGd6sO4U2xpFl3yiivhJrzfxtQUri+FCi0lcYDE7HU=",
-        "owner": "rust-lang",
-        "repo": "rust-analyzer",
-        "rev": "d10388096e2e02dbe3836460ba59930397d6c1e7",
->>>>>>> aa9557ba
+        "rev": "3028f844c5898dcf115f6bc67a5ce793989b04a1",
         "type": "github"
       },
       "original": {
