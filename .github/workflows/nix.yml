name: Nix CI

on:
  push:
    branches: main
  pull_request:
  workflow_dispatch:

concurrency:
  group: ${{ github.workflow }}-${{ github.head_ref || github.run_id }}
  cancel-in-progress: true

jobs:
  # Runs Lean tests via Nix
  nix-test:
    name: Nix Tests
    runs-on: ubuntu-latest
    steps:
      - uses: actions/checkout@v4
      - uses: cachix/install-nix-action@v31
        with:
          nix_path: nixpkgs=channel:nixos-unstable
          github_access_token: ${{ secrets.GITHUB_TOKEN }}
      - uses: cachix/cachix-action@v16
        with:
          name: argumentcomputer
          authToken: '${{ secrets.CACHIX_AUTH_TOKEN }}'
      # Ix CLI
      - run: nix build
      - run: nix run .#default -- --help
      # Ix tests
      - run: nix build .#test
      - run: nix run .#test

  # Test Nix devShell support on Ubuntu
  nix-devshell:
    name: Nix devShell Tests
    runs-on: ubuntu-latest
    steps:
      - uses: actions/checkout@v4
      - uses: cachix/install-nix-action@v31
        with:
          nix_path: nixpkgs=channel:nixos-unstable
          github_access_token: ${{ secrets.GITHUB_TOKEN }}
<<<<<<< HEAD
      - uses: cachix/cachix-action@v15
=======
      - uses: cachix/cachix-action@v16
>>>>>>> 98ac91c3
        with:
          name: argumentcomputer
          authToken: '${{ secrets.CACHIX_AUTH_TOKEN }}'
      # Builds and runs tests using Lake as a Nix package
      - run: nix develop --command bash -c "lake build && lake test"<|MERGE_RESOLUTION|>--- conflicted
+++ resolved
@@ -42,11 +42,7 @@
         with:
           nix_path: nixpkgs=channel:nixos-unstable
           github_access_token: ${{ secrets.GITHUB_TOKEN }}
-<<<<<<< HEAD
-      - uses: cachix/cachix-action@v15
-=======
       - uses: cachix/cachix-action@v16
->>>>>>> 98ac91c3
         with:
           name: argumentcomputer
           authToken: '${{ secrets.CACHIX_AUTH_TOKEN }}'
